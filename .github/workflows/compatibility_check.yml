# SPDX-License-Identifier: BSD-2-Clause
# X-SPDX-Copyright-Text: (c) Copyright 2023 Advanced Micro Devices, Inc.

name: "repo_compatibility_check"


on: push

jobs:
  ssa:
    if: vars.INTERNAL_REPO
    runs-on: ubuntu-latest
    env:
      SSA_TREE: ${{ github.workspace }}/ssa
      ONLOAD_TREE: ${{ github.workspace }}/onload
    steps:
      - name: Checkout Onload
        uses: actions/checkout@v4
        with:
          path: ${{ env.ONLOAD_TREE }}

<<<<<<< HEAD
      - name: ssa checkout
=======
      - name: Extract version information
        working-directory: ${{ env.ONLOAD_TREE }}
        run: cat versions.env | sed -E "s/^#.*$//g" >> "$GITHUB_ENV"

      - name: Checkout SSA
>>>>>>> 84e3b11c
        uses: actions/checkout@v4
        with:
          repository: ${{ github.repository_owner }}/simple_sockets_apps
          ssh-key: ${{ secrets.SIMPLE_SOCKET_APPS_READ_PRIVATE_KEY }}
<<<<<<< HEAD
          path: ssa
=======
          path: ${{ env.SSA_TREE }}
          ref: ${{ env.SIMPLE_SOCKET_APPS_VERSION }}
>>>>>>> 84e3b11c

      - name: Build SSA
        working-directory: ${{ env.SSA_TREE }}
        run: make -j $(nproc)


  tcpdirect:
    runs-on: ubuntu-latest
    timeout-minutes: 30
    env:
      TCPDIRECT_TREE: ${{ github.workspace }}/tcpdirect
      ONLOAD_TREE: ${{ github.workspace }}/onload
    steps:
      - name: Checkout Onload
        uses: actions/checkout@v4
        with:
          path: ${{ env.ONLOAD_TREE }}

      - name: Extract version information
        working-directory: ${{ env.ONLOAD_TREE }}
        run: |
          cat versions.env | sed -E "s/^#.*$//g" >> "$GITHUB_ENV"
          echo "ONLOAD_DEV_BRANCH=${GITHUB_HEAD_REF:-${GITHUB_REF#refs/heads/}}" >> "$GITHUB_ENV"

      # We try checking out TCPDirect with the current onload branch to support
      # development workflows, but will fall back to the branch defined in our
      # versions file.
      - name: Checkout TCPDirect development branch
        id: primary_tcpdirect_checkout
        continue-on-error: true
        uses: actions/checkout@v4
        with:
          repository: ${{ github.repository_owner }}/tcpdirect
          path: ${{ env.TCPDIRECT_TREE }}
          ref: ${{ env.ONLOAD_DEV_BRANCH }}

      - name: Cleanup failed TCPDirect development branch checkout
        if: ${{ ! cancelled() && steps.primary_tcpdirect_checkout.outcome == 'failure' }}
        run: rm -rf "$TCPDIRECT_TREE"

      - name: Checkout TCPDirect
        uses: actions/checkout@v4
        if: ${{ ! cancelled() && steps.primary_tcpdirect_checkout.outcome == 'failure' }}
        with:
          repository: ${{ github.repository_owner }}/tcpdirect
          path: tcpdirect
          ref: ${{ env.TCPDIRECT_VERSION }}

      - name: Checkout packetdrill
        uses: actions/checkout@v4
        continue-on-error: true
        with:
          repository: ${{ github.repository_owner }}/packetdrill-tcpdirect
          path: packetdrill-tcpdirect
          ref: tcpdirect-8.1

      - name: Install the TCPDirect build and test dependencies
        uses: ./tcpdirect/.github/actions/install-dependencies

      - name: Build the base TCPDirect library
        uses: ./tcpdirect/.github/actions/build
        with:
          tcpdirect_tree: ${{ env.TCPDIRECT_TREE }}
          onload_tree: ${{ env.ONLOAD_TREE }}
          build_target: all
          debug: true

      - name: Build the TCPDirect socket shim
        uses: ./tcpdirect/.github/actions/build
        with:
          tcpdirect_tree: ${{ env.TCPDIRECT_TREE }}
          onload_tree: ${{ env.ONLOAD_TREE }}
          build_target: shim
          debug: true

      - name: Run the TCPDirect unit tests
        uses: ./tcpdirect/.github/actions/test
        with:
          tcpdirect_tree: ${{ env.TCPDIRECT_TREE }}
          onload_tree: ${{ env.ONLOAD_TREE }}
          test_timeout_multiplier: 2
          run_slow_tests: false<|MERGE_RESOLUTION|>--- conflicted
+++ resolved
@@ -19,25 +19,12 @@
         with:
           path: ${{ env.ONLOAD_TREE }}
 
-<<<<<<< HEAD
-      - name: ssa checkout
-=======
-      - name: Extract version information
-        working-directory: ${{ env.ONLOAD_TREE }}
-        run: cat versions.env | sed -E "s/^#.*$//g" >> "$GITHUB_ENV"
-
       - name: Checkout SSA
->>>>>>> 84e3b11c
         uses: actions/checkout@v4
         with:
           repository: ${{ github.repository_owner }}/simple_sockets_apps
           ssh-key: ${{ secrets.SIMPLE_SOCKET_APPS_READ_PRIVATE_KEY }}
-<<<<<<< HEAD
-          path: ssa
-=======
           path: ${{ env.SSA_TREE }}
-          ref: ${{ env.SIMPLE_SOCKET_APPS_VERSION }}
->>>>>>> 84e3b11c
 
       - name: Build SSA
         working-directory: ${{ env.SSA_TREE }}
