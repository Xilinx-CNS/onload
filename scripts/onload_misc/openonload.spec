# SPDX-License-Identifier: GPL-2.0
# X-SPDX-Copyright-Text: (c) Copyright 2009-2024 Advanced Micro Devices, Inc.
##############################################################################
# RPM spec file for OpenOnload
#
# Authors: See Changelog at bottom.
#
# To build a source RPM:
#   rpmbuild -ts openonload-ver.tgz
# OR:
#   cp openonload-ver.tgz $RPM/SOURCES
#   cp openonload-ver/scripts/onload_misc/openonload.spec $RPM/SPECS
#   rpmbuild -bs --define "_topdir $RPM" $RPM/SPECS/openonload.spec
#
# To build a binary RPM from source:
#   rpmbuild --rebuild --define "_topdir $RPM" $RPM/SRPMS/openonload-*.src.rpm
#
# If you want to build for kernel version which differs from the one in
# uname, use:
#   --define "kernel <full-kernel-name>"
#
# If you don't want to build the kernel module package, use:
#   --without kmod
#
# If you don't want to build the userland package, use:
#   --without user
#
# If you don't want to build the devel pacakage, use:
#   --without devel
#
# If you want debug binaries add:
#   --define "debug true"
#
# If you want to generate debuginfo rpm package when generating release binary packages add:
#   --define "debuginfo true"
#
# If you want to install the Onload libraries with setuid add:
#   --define "setuid true"
#
# If your distribution does not provide a dist macro (e.g. CentOS) which is used
# to differentiate the filename, you may overrise it:
#    --define 'dist .el5'
#
# For PPC platform you can use IBM Advanced Toolchain. For this you should
#    --define 'ppc_at </opt cc path>
#
# If you want to specify a build profile add:
#    --define "build_profile <profile>"
#
# By default, the OpenOnload build system enables the auxiliary bus and EFCT
# support if build prerequisites are available on a build machine or implicitly
# disables them otherwise. The user can adjust this behaviour by setting or
# resetting the have_efct macro.
#
# If you want to disable EFCT support explicitly:
#    --define "have_efct 0"
#
# If you want to fail the OpenOnload build if either AUX or EFCT
# is unavailable at build time:
#    --define "have_efct 1"

%bcond_without user # add option to skip userland builds
%bcond_without kmod # add option to skip kmod builds
%bcond_without devel # add option to skip devel builds

%define pkgversion 20100910

%undefine __brp_mangle_shebangs

%{!?kernel:  %{expand: %%define kernel %%(uname -r)}}
%{!?target_cpu:  %{expand: %%define target_cpu %{_host_cpu}}}
%{!?kpath: %{expand: %%define kpath /lib/modules/%%{kernel}/build}}
%{!?debuginfo: %{expand: %%define debuginfo false}}

%define knownvariants '@(BOOT|PAE|@(big|huge)mem|debug|enterprise|kdump|?(big|large)smp|uml|xen[0U]?(-PAE)|xen|rt?(-trace|-vanilla)|default|big|pae|vanilla|trace|timing)'
%define knownvariants2 '%{knownvariants}'?(_'%{knownvariants}')

# Assume that all non-suse distributions can be treated as redhat
%define redhat       %( [ "%{_vendor}" = "suse"   ] ; echo $?)

# Determine distro to use for package conflicts with SFC.  This is not
# accurate in various cases, and should be updated to use the sfc-disttag
# script that is used by the sfc spec file to generate their package name.
%define have_lsb %( ! which lsb_release > /dev/null 2>&1; echo $? )
%if %{have_lsb}
%define thisdist %(lsb_release -rs | cut -d. -f1)
%define maindist %{?for_rhel:%{for_rhel}}%{!?for_rhel:%{thisdist}}
%endif

%define kernel_installed %( [ -e "/lib/modules/%{kernel}" ] && rpm -q --whatprovides /lib/modules/%{kernel} > /dev/null && echo "1" || echo "0")

%if %kernel_installed

# kmodtool doesn't count 'rt' as a variant so manipulate name. (rpmbuild
# BuildRequires doesn't recognise that kernel-rt provides 'kernel = blah-rt'.)
# also some kernels have 2 parts in the variant
%define kvariantsuffix %(shopt -s extglob; KNOWNVARS='%{knownvariants2}'; KVER=%{kernel}; VAR=${KVER##${KVER%%%${KNOWNVARS}}}; [[ -n "$VAR" ]] && echo $VAR)
%define kvariantsuffix_dash %( KVAR='%{kvariantsuffix}'; [[ -n "${KVAR}" ]] && echo -"${KVAR}" || echo "")
%define kernel_cut   %(shopt -s extglob; KNOWNVARS='%{knownvariants2}'; KVER=%{kernel}; echo ${KVER%%%${KNOWNVARS}} | sed "s/-$//; s/_$//")
# some distros like to add architecture to the kernel name (Fedora)
%define kverrel        %(shopt -s extglob; KVER=%{kernel_cut}; echo ${KVER%%@(.i386|.i586|.i686|.x86_64|.ppc64)})

%else

# kernel for which you're trying to build is not installed on this particular host.
# We will assume that you provided us with a sensible name.

%define kvariantsuffix %(shopt -s extglob; KNOWNVARS='%{knownvariants2}'; KVER=%{kernel}; VAR=${KVER##${KVER%%%${KNOWNVARS}}}; [[ -n "$VAR" ]] && echo $VAR)
%define kvariantsuffix_dash %( KVAR='%{kvariantsuffix}'; [[ -n "${KVAR}" ]] && echo -"${KVAR}" || echo "")
%define kverrel %( echo %{kernel})

%endif  # kernel_installed

%define kpkgver %(echo '%{kverrel}' | sed 's/-/_/g')

%{echo: %{target_cpu}}

# Control debuginfo package when generating release package
%if "%{debuginfo}" != "true"
%define debug_package %{nil}
%endif

%global __python %{__python3}

###############################################################################

Summary     	: OpenOnload user-space
Name        	: openonload
Version     	: %(echo '%{pkgversion}' | sed 's/-/_/g')
Release     	: 1%{?dist}%{?setuid:SETUID}%{?debug:DEBUG}
Group       	: System Environment/Kernel
License   	: Various
URL             : http://www.openonload.org/
Vendor		: Xilinx, Inc.
Provides	: openonload = %{version}-%{release}
%if 0%{?rhel} >= 8
Recommends	: openonload-devel = %{version}-%{release}
%endif
Source0		: openonload-%{pkgversion}.tgz
BuildRoot   	: %{_builddir}/%{name}-root
AutoReqProv	: no
ExclusiveArch	: i386 i586 i686 x86_64 ppc64
BuildRequires	: gawk gcc sed make bash libpcap libpcap-devel automake libtool autoconf libcap-devel
# The glibc, python-devel, and libcap packages we need depend on distro and platform
%if %{redhat}
BuildRequires	: glibc-common python3-devel libcap
%else
BuildRequires	: glibc-devel glibc python3-devel libcap2
%endif

%description
OpenOnload is a high performance user-level network stack.  Please see
www.openonload.org for more information.

This package comprises the user space components of OpenOnload.

###############################################################################
# Kernel version expands into NAME of RPM
%if %{with kmod}
%package kmod-%{kverrel}
Summary     	: OpenOnload kernel modules
Group       	: System Environment/Kernel
Requires	: openonload = %{version}-%{release}
Conflicts	: kernel-module-sfc-RHEL%{maindist}-%{kverrel}
Provides	: openonload-kmod = %{kpkgver}_%{version}-%{release}
Provides	: sfc-kmod-symvers = %{kernel}
AutoReqProv	: no

%if 0%{?have_efct:%have_efct}
%{!?efct_disttag: %global efct_disttag %(
efct_disttag() {
  if [ -f /etc/redhat-release ]; then
    awk '
      /Red Hat Linux release/ { gsub(/\\./,""); printf "RH%s\\n", $5; exit }
      /Red Hat Enterprise Linux release/ { printf "RHEL%s\\n", substr($6, 1, 1); exit }
      /Red Hat Enterprise Linux (WS|Server|Client|Workstation)/ { printf "RHEL%s\\n", substr($7, 1, 1); exit }
      /CentOS Linux release 7/ { printf "RHEL7\\n"; exit }
    ' /etc/redhat-release
  elif [ -x "$(command -v hostnamectl)" ]; then
    hostnamectl | awk '
      /SUSE Linux Enterprise Server/ { printf "SLES%s\\n", $7; exit }
    '
  else
    echo "unsupportedOS"
    return 1
  fi
  return 0
}
echo -n $(efct_disttag)
)}

BuildRequires	: kernel-module-xilinx-efct-%{efct_disttag}-%{kernel} >= 1.5.3.0

%if "%{dist}" == ".el7"
BuildRequires	: kernel-module-auxiliary-%{efct_disttag}-%{kernel} >= 1.0.4.0
Requires	: kernel-module-auxiliary-%{efct_disttag}-%{kernel} >= 1.0.4.0
%endif
%endif

%description kmod-%{kverrel}
OpenOnload is a high performance user-level network stack.  Please see
www.openonload.org for more information.

This package comprises the kernel module components of OpenOnload.

%post kmod-%{kverrel}
# If the weak-modules script is present this will handle running depmod and
# dracut for required kernels.
if [ -x "/sbin/weak-modules" ]; then
  for m in sfc sfc_resource sfc_char onload; do
    echo "/lib/modules/%{kernel}/extra/$m.ko"
  done | /sbin/weak-modules --verbose --add-modules
else
  depmod -a "%{kernel}"
  if [ -f  "/boot/initramfs-%{kernel}.img" ]; then
    if which dracut >/dev/null 2>&1; then
      kver=$(dracut --help |grep kver)
      if [ -n "$kver" ]; then
        dracut -f --kver "%{kernel}"
      else
        dracut -f "/boot/initramfs-%{kernel}.img" "%{kernel}"
      fi
    fi
  fi
fi

%postun kmod-%{kverrel}
if [ "$1" = 0 ]; then  # Erase, not upgrade
  if [ -x "/sbin/weak-modules" ]; then
    for m in sfc sfc_resource sfc_char onload; do
      echo "/lib/modules/%{kernel}/extra/$m.ko"
    done | /sbin/weak-modules --verbose --remove-modules
  else
    depmod -a "%{kernel}"
  fi
fi

%files kmod-%{kverrel}
%defattr(744,root,root)
/lib/modules/%{kernel}/*/*
%endif

###############################################################################
%if %{with devel}
%package devel
Summary 	: OpenOnload development header files
Provides	: openonload-devel = %{version}-%{release}
%if 0%{?rhel} >= 8
Supplements	: openonload = %{version}-%{release}
%endif
BuildArch	: noarch

%description devel
OpenOnload is a high performance user-level network stack.  Please see
www.openonload.org for more information.

This package comprises development headers for the components of OpenOnload.

%files devel
%defattr(-,root,root)
%{_includedir}/ci
%{_includedir}/cplane
%{_includedir}/etherfabric
%{_includedir}/onload
%endif
###############################################################################
%prep
[ "$RPM_BUILD_ROOT" != / ] && rm -rf "$RPM_BUILD_ROOT"
%setup -n %{name}-%{pkgversion}

%build

%if %{with kmod}
# There are a huge variety of package names and formats for the various
# kernel and debug packages.  Trying to maintain correct BuildRequires has
# proven to be fragile, leading to repeated bugs as a new name format
# emerges.  Given that, we've given up, and just fail before build with a
# (hopefully) helfpul message if we can't find the headers that we need
# in the same way as the net driver spec file does.
[ -d "%{kpath}" ] || {
  set +x
  echo >&2 "ERROR: Kernel headers not found.  They should be at:"
  echo >&2 "ERROR:   %{kpath}"
%if %{redhat}
  echo >&2 "Hint: Install the $(echo '%{kernel}' | sed -r 's/(.*)(smp|hugemem|largesmp|PAE|xen)$/kernel-\2-devel-\1/; t; s/^/kernel-devel-/') package"
%else
  echo >&2 "Hint: Install the kernel-source-$(echo '%kernel}' | sed -r 's/-[^-]*$//') package"
%endif
  exit 1
}
export KPATH=%{kpath}
%endif

%if %{with user}%{with kmod}
export HAVE_EFCT=%{?have_efct:%have_efct}
./scripts/onload_build \
  %{?ppc_at:--ppc-at %ppc_at} \
  %{?build_profile:--build-profile %build_profile} \
  %{?debug:--debug} \
  %{?with_user: --user64} \
  %{?with_kmod: --kernel --kernelver "%{kernel}"}
%else
%if %{with devel}
# Satisfy onload_install sanity check
mkdir build
%endif
%endif

%install
export i_prefix=%{buildroot}
mkdir -p "$i_prefix/etc/modprobe.d"
mkdir -p "$i_prefix/etc/depmod.d"
./scripts/onload_install --packaged \
  %{?build_profile:--build-profile %build_profile} \
  %{?debug:--debug} %{?setuid:--setuid} \
<<<<<<< HEAD
  %{?with_user: --userfiles --modprobe --modulesloadd} \
  %{?with_kmod: --kernelfiles --kernelver "%{kernel}"} \
  %{?with_devel: --headers}

%if %{with user}
=======
  --userfiles --modprobe --modulesloadd \
  --kernelfiles --kernelver "%{kernel}" \
  --udev
docdir="$i_prefix%{_defaultdocdir}/%{name}-%{pkgversion}"
mkdir -p "$docdir"
install -m 644 LICENSE* README* ChangeLog* ReleaseNotes* "$docdir"
>>>>>>> 8ef6f919
# Removing these files is fine since they would only ever be generated on a build machine.
rm -f "$i_prefix/etc/sysconfig/modules/onload.modules"
rm -f "$i_prefix/usr/local/lib/modules-load.d/onload.conf"
mkdir -p "$i_prefix/usr/share/onload"
cp ./scripts/onload_misc/onload_modules-load.d.conf $i_prefix/usr/share/onload/onload_modules-load.d.conf
cp ./scripts/onload_misc/sysconfig_onload_modules $i_prefix/usr/share/onload/sysconfig_onload_modules
%endif
%post

if [ `cat /proc/1/comm` == systemd ]
then
  mkdir -p "/usr/local/lib/modules-load.d"
  cp /usr/share/onload/onload_modules-load.d.conf /usr/local/lib/modules-load.d/onload.conf
else
  mkdir -p "/etc/sysconfig/modules"
  cp /usr/share/onload/sysconfig_onload_modules /etc/sysconfig/modules/onload.modules
fi

/sbin/onload_tool add_cplane_user
ldconfig -n /usr/lib /usr/lib64

%preun

%postun

# Remove these files only during uninstall, not during an upgrade
if [ $1 == 0 ]; then
  if [ `cat /proc/1/comm` == systemd ]; then
    rm /usr/local/lib/modules-load.d/onload.conf
  else
    rm /etc/sysconfig/modules/onload.modules
  fi
fi

ldconfig -n /usr/lib /usr/lib64


%clean
rm -fR $RPM_BUILD_ROOT

%if %{with user}
%files
%defattr(-,root,root)
/usr/lib*/lib*.so*
%attr(644, -, -) /usr/lib*/lib*.a
%if 0%{?setuid:1}
# Ensure SETUID is present - e.g. can get lost if RPM built using mock root
%attr(6755, -, -) /usr/lib*/libonload.so
%endif
/usr/libexec/onload/apps
/usr/libexec/onload/profiles
%{_bindir}/*
%{_sbindir}/*
/sbin/*
%dir %{_includedir}/onload
%{_includedir}/onload/extensions*.h
%dir %{_includedir}/etherfabric
%{_includedir}/etherfabric/*.h

# RPM 4.11+ (EL7+)
%if 0%{?license:1}
%license LICENSE*
%else
%doc LICENSE*
%endif
%doc README* ChangeLog* ReleaseNotes*

%attr(644, -, -) %{_sysconfdir}/modprobe.d/onload.conf
%attr(644, -, -) %{_sysconfdir}/depmod.d/onload.conf
%config(noreplace) %attr(644, -, -) %{_sysconfdir}/sysconfig/openonload
/usr/lib/udev/rules.d/*

/usr/share/onload/onload_modules-load.d.conf
/usr/share/onload/sysconfig_onload_modules

%{python3_sitelib}/sfc*.py
%{python3_sitelib}/__pycache__/sfc*.pyc
%{python3_sitelib}/*Onload*.egg-info
%{python_sitearch}/solar_clusterd/
%endif

%changelog
* Mon Jul 1 2019 Solarflare
- 2010-current: solarflare miscellaneous updates
- Details can found in onload Changelog

* Thu Apr 1 2010 Mike MacCana <mike.maccana@credit-suisse.com> 20100308-u1
- Fixed non-cronological changelog order
- Updated to new version
- Added 'extraversion' define as version cannot have dash in it

* Wed Oct 14 2009 David Riddoch <driddoch@solarflare.com> 20090901-1
- Substantial modifications to avoid redundancy by making onload_install
  cleverer

* Thu Aug 13 2009 Derek Whayman <Derek.Whayman@barclayscapital.com> 20090409-bc001
- Initial version

* Mon Jul 27 2009 Derek Whayman <Derek.Whayman@barclayscapital.com> 20090812-bc001
- New tarball from maintainer

<|MERGE_RESOLUTION|>--- conflicted
+++ resolved
@@ -313,20 +313,10 @@
 ./scripts/onload_install --packaged \
   %{?build_profile:--build-profile %build_profile} \
   %{?debug:--debug} %{?setuid:--setuid} \
-<<<<<<< HEAD
-  %{?with_user: --userfiles --modprobe --modulesloadd} \
+  %{?with_user: --userfiles --modprobe --modulesloadd --udev} \
   %{?with_kmod: --kernelfiles --kernelver "%{kernel}"} \
   %{?with_devel: --headers}
-
 %if %{with user}
-=======
-  --userfiles --modprobe --modulesloadd \
-  --kernelfiles --kernelver "%{kernel}" \
-  --udev
-docdir="$i_prefix%{_defaultdocdir}/%{name}-%{pkgversion}"
-mkdir -p "$docdir"
-install -m 644 LICENSE* README* ChangeLog* ReleaseNotes* "$docdir"
->>>>>>> 8ef6f919
 # Removing these files is fine since they would only ever be generated on a build machine.
 rm -f "$i_prefix/etc/sysconfig/modules/onload.modules"
 rm -f "$i_prefix/usr/local/lib/modules-load.d/onload.conf"
