--- conflicted
+++ resolved
@@ -408,11 +408,8 @@
   %{?with_user: --userfiles --modprobe --modulesloadd --udev %{?_sysusersdir:--adduser}} \
   %{?with_kmod: --kernelfiles --kernelver "%{kernel}"} \
   %{?with_devel: --headers} \
-<<<<<<< HEAD
   %{?with_examples: --examples}
-=======
   %{?have_sdci: --have-sdci}
->>>>>>> 60895530
 %endif
 %if %{with user}
 # Removing these files is fine since they would only ever be generated on a build machine.
