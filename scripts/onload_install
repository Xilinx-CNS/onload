--- conflicted
+++ resolved
@@ -440,7 +440,16 @@
   fi
 }
 
-<<<<<<< HEAD
+install_udev_rules() {
+  try $docd "$TOP/scripts"
+  install_f onload_misc/82-onload.rules "$i_usr/lib/udev/rules.d/82-onload.rules"
+}
+
+install_udev_rules() {
+  try $docd "$TOP/scripts"
+  install_f onload_misc/82-onload.rules "$i_usr/lib/udev/rules.d/82-onload.rules"
+}
+
 install_all_headers() {
   try "$docd" "$TOP/src/include"
 
@@ -472,13 +481,6 @@
     rm "$oo_version_hdr"
   fi
 }
-=======
-install_udev_rules() {
-  try $docd "$TOP/scripts"
-  install_f onload_misc/82-onload.rules "$i_usr/lib/udev/rules.d/82-onload.rules"
-}
-
->>>>>>> 8ef6f919
 
 conflict() {
   msg="$1"
@@ -635,11 +637,8 @@
 kernelfiles=
 modprobe=
 modulesloadd=
-<<<<<<< HEAD
+udev=
 headers=false
-=======
-udev=
->>>>>>> 8ef6f919
 uninstall=true
 test=false
 do=
