--- conflicted
+++ resolved
@@ -30,21 +30,6 @@
   err "  --no-sfc                          - Compile without sfc module"
   err "  --affinity     / --noaffinity     - Compile with sfc_affinity and add config"
   is_ppc &&
-<<<<<<< HEAD
-  err "  --ppc-at <path>            - Specify path to IBM Advanced Toolchain"
-  err "  --userfiles                - Only install user-level components"
-  err "  --kernelfiles              - Only install kernel driver components"
-  err "  --modprobe                 - Only install modprobe configuration"
-  err "  --force                    - Force install if already installed"
-  err "  --allow-unsupported-cpu    - Force install even when CPU is too old"
-  err "  --verbose                  - Verbose logging of commands"
-  err "  --test                     - Do not install; just print commands"
-  err "  --listfiles                - Do not install; just list installed files"
-  err "  --build-profile            - Specify a build profile"
-  err "  --no-initramfs             - Do not update initramfs"
-  err "  --no-sfc                   - Do not install sfc module"
-  err "  --headers                  - Only install development headers"
-=======
   err "  --ppc-at <path>                   - Specify path to IBM Advanced Toolchain"
   err "  --setuid       / --nosetuid       - Preload libraries are set-uid and set-gid"
   err "  --userfiles    / --nouserfiles    - Only install user-level components"
@@ -54,6 +39,7 @@
   err "  --adduser      / --noadduser      - Only call 'onload_tool add_cplane_user'"
   err "  --modulesloadd / --nomodulesloadd - Only install config to modules-load.d"
   err "  --uninstall    / --nouninstall    - Only install onload_uninstall tool"
+  err "  --headers                         - Only install development headers"
   err "  --allow-unsupported-cpu           - Force install even when CPU is too old"
   err "  --force                           - Force install if already installed"
   err "  --noinstallcheck                  - Do not check presence of installation"
@@ -64,7 +50,6 @@
   err "  --listfiles                       - Do not install; just list installed files"
   err "  --build-profile                   - Specify a build profile"
   err "  --verbose                         - Verbose logging of commands"
->>>>>>> 548ac0e4
   err
   exit 1
 }
