--- conflicted
+++ resolved
@@ -27,12 +27,8 @@
   err "  --strict                          - Compiler warnings are errors"
   err "  --debug                           - Compile with debug enabled"
   err "  --require-optional-targets        - Compile with optional targets required"
-<<<<<<< HEAD
-  err "  --no-sfc                          - Compile without sfc module"
+  err "  --no-sfc                          - Compile without sfc module (implies --no-initramfs)"
   err "  --have-sdci                       - Compile onload with SDCI support"
-=======
-  err "  --no-sfc                          - Compile without sfc module (implies --no-initramfs)"
->>>>>>> 993fd4ec
   err "  --affinity     / --noaffinity     - Compile with sfc_affinity and add config"
   is_ppc &&
   err "  --ppc-at <path>                   - Specify path to IBM Advanced Toolchain"
@@ -754,15 +750,11 @@
   --lib64dir=*) lib64dir=${1#--lib64dir=};;
   --kernelmodulesdir=*) kernelmodulesdir=${1#--kernelmodulesdir=};;
   --moddir=*) install_mod_dir="${1#--moddir=}";;
-<<<<<<< HEAD
-  --no-sfc) nosfc=true;;
+  --no-sfc) nosfc=true; noinitramfs=true;;
   --have-sdci) buildargs="$buildargs $1";;
   --headers) all=false; headers=true;;
   --baseheaders) all=false; base_headers=true;;
   --nobaseheaders) base_headers=false;;
-=======
-  --no-sfc) nosfc=true; noinitramfs=true;;
->>>>>>> 993fd4ec
   -*)           usage;;
   *)            break;;
   esac
