/* SPDX-License-Identifier: BSD-2-Clause */
/* X-SPDX-Copyright-Text: (c) Copyright 2019-2020 Xilinx, Inc. */

@Library('onload_jenkins_pipeline_lib')
import groovy.io.FileType
import groovy.transform.Field

import com.solarflarecom.onload.autosmoke.AutosmokeManager;
import com.solarflarecom.onload.notifications.NotificationManager
import com.solarflarecom.onload.properties.PropertyManager
import com.solarflarecom.onload.packaging.OnloadPackaging
import com.solarflarecom.onload.publishing.ArtifactoryPublisher;
import com.solarflarecom.onload.test.TestManager
import com.solarflarecom.onload.utils.UtilityManager
import com.solarflarecom.onload.scm.SCMManager

@Field
def nm = new NotificationManager(this)

@Field
def utils = new UtilityManager(this)

@Field
def autosmoke = new AutosmokeManager(this)

@Field
def props = new PropertyManager(this)

@Field
def packager = new OnloadPackaging(this)

@Field
def tm = new TestManager(this)

@Field
def scmmanager = new SCMManager(this)

<<<<<<< HEAD
@Field
def coverage_files = [:]

void doCplanePipeline(List gcovr_options)
{
  String[] gcov_paths = [
    'build/**/*.gc*',
    'build/gnu_x86_64/tests/onload/cplane_unit',
  ]
  coverage_files['cplane'] = tm.runUnitTest('cplane', 'check:unit:cplane', gcov_paths, true, ['unit-test-master'], gcovr_options)
}

void doOOFPipeline(List gcovr_options)
{
  String[] gcov_paths = [
    'build/**/*.gc*',
    'build/gnu_x86_64/tests/onload/oof/oof_test',
  ]
  coverage_files['oof'] = tm.runUnitTest('oof', 'check:unit:oof', gcov_paths, true, ['unit-test-master'], gcovr_options)
}

void doORMPipeline(List gcovr_options)
{
  String[] gcov_paths = [
    'build/**/*.gc*',
    'build/gnu_x86_64/tests/onload/onload_remote_monitor/internal_tests/test_ftl',
  ]
  coverage_files['orm'] = tm.runUnitTest('orm', 'check:unit:orm', gcov_paths, true, ['unit-test-master'], gcovr_options)
}

=======
>>>>>>> 4c564bed
void doDeveloperBuild(String build_profile=null) {
  def components = ['kernel_driver', 'userspace', 'efct_driver', 'kernel_driver_no_sfc']
  def debugnesses = ['DEBUG', 'NDEBUG']

  def stage_name = 'Developer Build'
  if( build_profile ) {
    stage_name += " (profile: ${build_profile})"
  }
  stage(stage_name) {
    tasks = [:]

    for( def component_i=0; component_i<components.size(); component_i++) {
      def component = components[component_i]
      for( def debugness_i=0; debugness_i<debugnesses.size(); debugness_i++) {
        def debugness = debugnesses[debugness_i]

        def thread_title = "${component}-${debugness}"

        def defines = [:]
        if( debugness == 'NDEBUG' ) {
          defines['NDEBUG'] = '1'
        }
        if( build_profile ) {
          defines['TRANSPORT_CONFIG_OPT_HDR'] = "ci/internal/transport_config_opt_${build_profile}.h"
        }

        tasks[thread_title] = {
          node('unit-test-master') {
            def workspace = "workspace/${new URLDecoder().decode(env.JOB_NAME)}/exec-${env.EXECUTOR_NUMBER}-${thread_title}" 
            ws(workspace) {
              if( component == 'efct_driver' ) {
                  dir("x3-net") {
                    echo("Checking out x3")
                    Map options = [:]
                    options['branch'] = 'dev'
                    x3net = scmmanager.cloneGit(options, 'ssh://git@github.com/Xilinx-CNS/x3-net-linux.git')
                  }
                  dir("aux-bus"){
                    echo("Checking out Aux")
                    Map options = [:]
                    options['branch'] = 'master'
                    aux = scmmanager.cloneGit(options, 'ssh://git@github.com/Xilinx-CNS/cns-auxiliary-bus.git')
                  }
              }
              scmmanager.cloneGit(scm)
              utils.rake(["build:${component}"], defines: defines)
              deleteDir() // Delete the manually allocated workspace
            }
          }
        }
      }
    }

    utils.parallel(tasks)
  }
}

<<<<<<< HEAD
void doUnitTests(List gcovr_options) {
  stage('Unit tests') {
    utils.parallel(
      'cplane': {
        doCplanePipeline(gcovr_options)
      },
      'ftl': {
        doORMPipeline(gcovr_options)
      },
      'oof': {
        doOOFPipeline(gcovr_options)
      },
    )
  }
}

void doSystemTests() {
  stage('System tests') {
    String[] gcov_paths = [
      'build/**/*.gc*',
      'src/tests/onload/cplane_sysunit/*',
      'build/gnu_x86_64/tests/onload/cplane_sysunit',
    ]
    utils.parallel(
      'netlink-inc-bond': {
        withEnv([
          'CPLANE_SYS_ASSERT_NETLINK_BOND=Included'
        ]) {
          coverage_files['cplane-sys-netlink-inc-bond'] = tm.runUnitTest(
            'cplane-sys-netlink-inc-bond',
            'check:cplane_sys',
            gcov_paths,
            true,
            ['netlink-inc-bond', 'unit-test-master'],
          )
        }
      },
    )
=======
void doTests() {
  node("unit-test-parallel") {
    def workspace = "workspace/${new URLDecoder().decode(env.JOB_NAME)}/exec-${env.EXECUTOR_NUMBER}-unit_tests"
    ws(workspace) {
      def path = "PATH=\"\$PATH:\$PWD/scripts\""
      stage("Prepare test build") {
        scmmanager.cloneGit(scm)
        sh(script: "scripts/onload_build --strict --debug --user --build-profile=cloud")
      }
      stage("Run Tests") {
        utils.parallel([
          "cplane unit":  {
            sh(script: "$path make -C build/gnu_x86_64/tests/onload/cplane_unit all")
            sh(script: "$path make -C build/gnu_x86_64/tests/onload/cplane_unit test")
          },
          "OOF unit": {
            // OOF is the only one that actually requires a separate "make all"
            // step, but this has been copied in other places for consistency.
            sh(script: "$path make -C build/gnu_x86_64/tests/onload/oof all")
            sh(script: "$path make -C build/gnu_x86_64/tests/onload/oof tests")
          },
          "ORM unit": {
            sh(script: "$path make -C build/gnu_x86_64/tests/onload/onload_remote_monitor/internal_tests all")
            sh(script: "$path make -C build/gnu_x86_64/tests/onload/onload_remote_monitor/internal_tests test")
          },
          "cplane system": {
            sh(script: "$path make -C build/gnu_x86_64/tests/onload/cplane_sysunit all")
            sh(script: "$path make -C build/gnu_x86_64/tests/onload/cplane_sysunit test")
          }
        ])
      }
    }
>>>>>>> 4c564bed
  }
}

void doAutosmoke(repo, branch, bookmark, pretend=false) {
  pretend = pretend || env.JOB_NAME.startsWith('personal/')
  autosmoke.doAutosmoke(repo, branch, bookmark, pretend)
}

String[] list_build_profiles() {
  def profiles = []

  dir('src/include') {
    def files = findFiles(glob: 'ci/internal/transport_config_opt_*.h')
    for( int i = 0; i < files.size(); ++i ) {
      def profile_name = files[i].name.replaceFirst(/^transport_config_opt_/, '').replaceFirst(/\.h$/,'')
      if( profile_name.equals("ulhelper") && !env.BRANCH_NAME.equals("master") ) {
        continue
      }

      if ( profile_name.equals("localcrc") ) {
        continue
      }

      /* We want to handle cloud builds separately as the unit tests depend on
       * this build. */
      if( profile_name.equals("cloud") ) {
        continue
      }

      /* "extra" is the default profile that has already been built before
       * we ran the unit tests.  "af_xdp" requires a newer kernel that we have
       * available. */
      if( ! ['extra', 'af_xdp'].contains(profile_name) ) {
        profiles.add(profile_name)
      }
    }
  }

  return profiles
}

void doUnitTestsPipeline() {
  props.onloadPipelineProperties()

  def long_revision
  def short_revision
  String product
  String onload_version_long, onload_version_short
  List gcovr_options
  String[] build_profiles

  nm.slack_notify {
    node('unit-test-master') {
      stage('Checkout') {
        def scmVars = scmmanager.cloneGit(scm)
        long_revision = scmVars.GIT_COMMIT
        short_revision = scmVars.GIT_COMMIT.substring(0,12)
        echo("Got onload revision: ${long_revision}")

        product = autosmoke.productToBuild(env.BRANCH_NAME)
        echo("Building ${product}")
        (onload_version_long, onload_version_short) = autosmoke.onload_version('.', product, long_revision)
        echo("Version(long): ${onload_version_long}")
        echo("Version(short): ${onload_version_short}")

        /* We save the src to support the coverage reports */
        stash(name: 'onload-src', includes: 'src/**/*', useDefaultExcludes: false)

        build_profiles = list_build_profiles()
        echo("Profiles: ${build_profiles}")

        timeout(30) {
          sh 'bundle check || bundle install'
        }
        def gcov = utils.rake(['build:which_gcov'], capture: true)
        gcovr_options = [
          '--gcov-executable', gcov,
        ]
      }
    }

    doDeveloperBuild()
    doDeveloperBuild("cloud")

    doTests()

    /* Build for each build profile */
    for( int i = 0; i < build_profiles.size(); ++i ) {
      doDeveloperBuild(build_profiles[i])
    }

    def scm_source = autosmoke.sourceUrl()
    def built_package_locations
    stage('Build packages') {
      /* Use short revision in the version to avoid exceeding length limit. */
      built_package_locations = autosmoke.buildOnloadVersionedPackages(scm_source, product, short_revision, onload_version_short)
    }

    utils.withArtifactoryURL() {
      utils.withArtifactoryCreds() {
        def publisher = new ArtifactoryPublisher(this)
        publisher.publishStashedPackages(product, built_package_locations, autosmoke.onloadBranchName(env.BRANCH_NAME), onload_version_short, long_revision)
      }
    }

    def bookmark = utils.updateLastKnownGoodBookmark(env.BRANCH_NAME, long_revision)

    if( bookmark ) { // Only run autosmoke if the bookmark moved on
      doAutosmoke(scm_source, env.BRANCH_NAME, bookmark)
    } else {
      // ... otherwise just show what those commands would be
      doAutosmoke(scm_source, env.BRANCH_NAME, long_revision, true)
    }
  }
}

doUnitTestsPipeline()

/*
** Local variables:
** groovy-indent-offset: 2
** indent-tabs-mode: nil
** fill-column: 75
** tab-width: 2
** End:
**
** vim: set softtabstop=2 shiftwidth=2 tabstop=2  expandtab:
*/<|MERGE_RESOLUTION|>--- conflicted
+++ resolved
@@ -35,39 +35,6 @@
 @Field
 def scmmanager = new SCMManager(this)
 
-<<<<<<< HEAD
-@Field
-def coverage_files = [:]
-
-void doCplanePipeline(List gcovr_options)
-{
-  String[] gcov_paths = [
-    'build/**/*.gc*',
-    'build/gnu_x86_64/tests/onload/cplane_unit',
-  ]
-  coverage_files['cplane'] = tm.runUnitTest('cplane', 'check:unit:cplane', gcov_paths, true, ['unit-test-master'], gcovr_options)
-}
-
-void doOOFPipeline(List gcovr_options)
-{
-  String[] gcov_paths = [
-    'build/**/*.gc*',
-    'build/gnu_x86_64/tests/onload/oof/oof_test',
-  ]
-  coverage_files['oof'] = tm.runUnitTest('oof', 'check:unit:oof', gcov_paths, true, ['unit-test-master'], gcovr_options)
-}
-
-void doORMPipeline(List gcovr_options)
-{
-  String[] gcov_paths = [
-    'build/**/*.gc*',
-    'build/gnu_x86_64/tests/onload/onload_remote_monitor/internal_tests/test_ftl',
-  ]
-  coverage_files['orm'] = tm.runUnitTest('orm', 'check:unit:orm', gcov_paths, true, ['unit-test-master'], gcovr_options)
-}
-
-=======
->>>>>>> 4c564bed
 void doDeveloperBuild(String build_profile=null) {
   def components = ['kernel_driver', 'userspace', 'efct_driver', 'kernel_driver_no_sfc']
   def debugnesses = ['DEBUG', 'NDEBUG']
@@ -125,46 +92,6 @@
   }
 }
 
-<<<<<<< HEAD
-void doUnitTests(List gcovr_options) {
-  stage('Unit tests') {
-    utils.parallel(
-      'cplane': {
-        doCplanePipeline(gcovr_options)
-      },
-      'ftl': {
-        doORMPipeline(gcovr_options)
-      },
-      'oof': {
-        doOOFPipeline(gcovr_options)
-      },
-    )
-  }
-}
-
-void doSystemTests() {
-  stage('System tests') {
-    String[] gcov_paths = [
-      'build/**/*.gc*',
-      'src/tests/onload/cplane_sysunit/*',
-      'build/gnu_x86_64/tests/onload/cplane_sysunit',
-    ]
-    utils.parallel(
-      'netlink-inc-bond': {
-        withEnv([
-          'CPLANE_SYS_ASSERT_NETLINK_BOND=Included'
-        ]) {
-          coverage_files['cplane-sys-netlink-inc-bond'] = tm.runUnitTest(
-            'cplane-sys-netlink-inc-bond',
-            'check:cplane_sys',
-            gcov_paths,
-            true,
-            ['netlink-inc-bond', 'unit-test-master'],
-          )
-        }
-      },
-    )
-=======
 void doTests() {
   node("unit-test-parallel") {
     def workspace = "workspace/${new URLDecoder().decode(env.JOB_NAME)}/exec-${env.EXECUTOR_NUMBER}-unit_tests"
@@ -197,7 +124,6 @@
         ])
       }
     }
->>>>>>> 4c564bed
   }
 }
 
