/* SPDX-License-Identifier: GPL-2.0 */
/* X-SPDX-Copyright-Text: (c) Copyright 2002-2020 Xilinx, Inc. */
/**************************************************************************\
*//*! \file
** <L5_PRIVATE L5_HEADER >
** \author  djr
**  \brief  Interface for invoking misc ops on resources.
**   \date  2003/01/17
**    \cop  (c) 2003-2005 Level 5 Networks Limited.
**              2006 Solarflare Communications
** </L5_PRIVATE>
*//*
\**************************************************************************/

/*! \cidoxg_include_onload  */

#ifndef __ONLOAD_COMMON_H__
#define __ONLOAD_COMMON_H__

#if 1 && defined(__CI_DRIVER_EFAB_OPERATIONS_H__)
#error "You should select one driver to talk with -- char or onload"
#endif

#include <ci/tools/sysdep.h> /* for memset */
#include <ci/internal/transport_config_opt.h>
#include <onload/primitive_types.h>
#include <ci/internal/transport_config_opt.h>
#include <ci/efrm/nic_set.h>
#include <ci/net/ethernet.h>
#include <onload/dshm.h>
#include <cplane/cplane.h>
#include <ci/net/ipvx.h>
#include <onload/version.h>



/**********************************************************************
********************** Identifying address space **********************
**********************************************************************/

#define ci_addr_spc_id_set(p, v)                        \
  ((*(p)) = (ci_addr_spc_id_t)(ci_uintptr_t) (v))


/*----------------------------------------------------------------------------
 *
 *  OS device name used e.g registered unix char special device /dev/onload
 *
 *---------------------------------------------------------------------------*/

enum oo_device_type {
  OO_STACK_DEV,
  OO_EPOLL_DEV,
  OO_MAX_DEV /* not a device type */
};

#define OO_DEV_NAME  "onload"  

#define OO_EPOLL_DEV_NAME "onload_epoll"

/* In theory we should define SIGONLOAD tp something like SIGRTMIN+10.
 * However we need it to have the same value in UL and in the kernel, while
 * SIGRTMIN is tweaked by libc.
 * Normally we get:
 * - kernel defines SIGRTMIN=32;
 * - libc uses 1-3 signals and moves SIGRTMIN appropriately;
 * - sensible application uses SIGRTMIN+1 - SIGRTMIN+5;
 * - SIGRTMAX = 64.
 *
 * So SIGRTMAX-10 looks like a safe value.
 */
#define SIGONLOAD (SIGRTMAX-10)

/*! This data structure contains the arguments required to create a new
 *  tcp helper resource and the results that the allocation operation
 *  subsequently returns.
 */
typedef struct ci_resource_onload_alloc_s {
  ci_user_ptr_t           in_opts  CI_ALIGN(8);
  ci_uint16               in_flags;
  char                    in_version[OO_VER_STR_LEN + 1];
  char                    in_uk_intf_ver[CI_CHSUM_STR_LEN + 1];
  char                    in_name[CI_CFG_STACK_NAME_LEN + 1];
  int                     in_cluster_size;
  int                     in_cluster_restart;
  int                     in_efct_memfd;
  int                     in_pktbuf_memfd;
  efrm_nic_set_t          out_nic_set;
  ci_uint32               out_netif_mmap_bytes;
} ci_resource_onload_alloc_t;


/*--------------------------------------------------------------------
 *
 * ci_user_context_t - u/l context saved with fd
 *
 *       int ci_save_user_context(ci_fd_t, ci_user_context_t*)
 *       int ci_get_user_context(ci_fd_t, ci_user_context_t*)
 *
 * Save a context of length 0 to delete a saved context.  Currently only
 * one context may be saved with any fd.
 *
 *--------------------------------------------------------------------*/

#define CI_MAX_SAVE_CONTEXT_LEN  1024

/*--------------------------------------------------------------------
 *
 * resource operations (ioctl for resources)
 *
 *--------------------------------------------------------------------*/

/* These are shared structures. They should not use "int", "long", etc
 * because kernel and userland may have different size for such types. */

typedef struct {
  oo_sp         sock_id;
  ci_bits       why;  /* 32 bits */
  ci_uint64     sleep_seq;
  ci_int32      lock_flags;
  ci_uint32     timeout_ms; /* IN/OUT */
  ci_user_ptr_t sig_state;
} oo_tcp_sock_sleep_t;

typedef struct {
  oo_sp         sock_id;
} oo_waitable_wake_t;

typedef struct {
  oo_sp             tcp_id;
  oo_sp             from_tcp_id;
  ci_ifid_t         bindto_ifindex;
} oo_tcp_filter_set_t;

typedef struct {
  char      cluster_name[CI_CFG_CLUSTER_NAME_LEN + 1];
  ci_int32  cluster_size;
  ci_uint32 cluster_restart_opt;
  ci_uint32 cluster_hot_restart_opt;
  ci_addr_t addr;
  ci_uint16 port_be16;
} oo_tcp_reuseport_bind_t;

typedef struct {
  oo_sp             tcp_id;
  ci_int32          need_update;
} oo_tcp_filter_clear_t;

typedef struct {
  oo_sp             tcp_id;
  ci_int32          addr;
  ci_ifid_t         ifindex;
} oo_tcp_filter_mcast_t;

typedef struct {
  ci_user_ptr_t buf;
  ci_int32      buf_len;
} oo_cluster_dump_t;

typedef struct {
  oo_sp         sock_id;
  ci_user_ptr_t buf;
  ci_int32      buf_len;
} oo_tcp_filter_dump_t;

typedef struct {
  oo_sp         	ep_id;
  ci_uint32		new_trs_id;
  oo_sp         	new_ep_id;
} oo_tcp_move_state_t;

typedef struct {
  ci_int32      level;
  ci_int32      optname;
  ci_user_ptr_t optval;
  ci_int32      optlen;
} oo_tcp_create_set_t;

typedef struct {
  oo_sp         sock_id;
  ci_user_ptr_t address; /* const struct sockaddr */
  ci_uint32     addrlen; /* IN: addrlen OUT: port */
} oo_tcp_bind_os_sock_t;

typedef struct {
  ci_user_ptr_t address; /* const struct sockaddr */
  ci_uint32     addrlen;
} oo_tcp_sockaddr_with_len_t;

typedef struct {
  ci_fixed_descriptor_t fd;     /* OUT */
  efrm_nic_set_t        out_nic_set;
  ci_uint32             out_map_size;
  ci_uint32             is_service;
} oo_stack_attach_t;

typedef struct {
  ci_uint32 stack_id;
  ci_uint32 is_service;
} oo_stack_lookup_and_attach_t;

typedef struct {
  ci_fixed_descriptor_t fd;     /* OUT */
  oo_sp                 ep_id;
  ci_int32              domain;
  ci_int32              type;
  ci_int32              padding;
} oo_sock_attach_t;

typedef struct {
  ci_fixed_descriptor_t fd;     /* OUT */
  oo_sp                 ep_id;
  ci_int32              type;
} oo_tcp_accept_sock_attach_t;

typedef struct {
  ci_uint64 base_ptr;
  ci_uint64 num_pages;
  ci_uint64 hw_addrs_ptr;
  ci_uint64 id;
} oo_zc_register_buffers_t;

typedef struct {
  ci_fixed_descriptor_t rfd, wfd;   /* OUT for Unix */
  oo_sp                 ep_id;
  ci_int32              flags;
} oo_pipe_attach_t;

typedef struct {
  ci_int32      bufs_num;
  ci_int32      bufs_start;
} oo_tcp_sock_more_pipe_bufs_t;

typedef struct {
  ci_int32          other_fd;
  ci_int32          other_pid;
  oo_sp             ep_id;
} oo_tcp_xfer_t;

typedef struct {
  ci_int32  sock_id;
  ci_int32  fd_out;
} oo_os_sock_fd_get_t;

typedef struct {
  ci_int32      sock_id;
  ci_int32      flags;
  ci_uint32     sizeof_ptr;
  ci_user_ptr_t msg_iov;
  ci_user_ptr_t msg_name;
  ci_user_ptr_t msg_control;
  ci_uint32     msg_iovlen;
  ci_uint32     msg_namelen;
  ci_uint32     msg_controllen;
} oo_os_sock_sendmsg_t;

typedef struct {
  ci_int32      sock_id;
  ci_uint32     sizeof_ptr;
  ci_user_ptr_t msg_iov;
  ci_user_ptr_t msg_name;
  ci_user_ptr_t msg_control;
  ci_uint32     msg_iovlen;
  ci_uint32     msg_namelen;
  ci_uint32     msg_controllen;
  ci_int32      flags;
  ci_int32      rc;
} oo_os_sock_recvmsg_t;

typedef struct {
  ci_int32      sock_id;
  ci_user_ptr_t addr;
  ci_user_ptr_t addrlen;
  ci_int32      flags;
  ci_int32      rc;
} oo_os_sock_accept_t;

typedef struct {
  oo_sp     sock_id;
  ci_uint32 how;
  ci_uint32 old_state;
} oo_tcp_endpoint_shutdown_t;

typedef struct {
  ci_uint32	pkt;
  ci_ifid_t	ifindex;
} cp_user_pkt_dest_ifid_t;

typedef struct {
  uint32_t      intf_i;
  uint32_t      qid;
  uint32_t      max_superbufs;
  ci_user_ptr_t superbufs;
  ci_user_ptr_t current_mappings;
} oo_efct_superbuf_config_refresh_t;

typedef struct {
  ci_uint64     offset;
  ci_user_ptr_t addr;
} oo_pkt_buf_map_t;

<<<<<<< HEAD
typedef struct {
  uint32_t intf_i;
  ci_user_ptr_t data_ptr; /* struct efab_nic_design_parameters */
  uint64_t data_len;
} oo_design_parameters_t;
=======
/* Ensure that the offset field in the above struct is at least big enough to
 * store the offset into the memfd file used to allocate huge pages. */
CI_BUILD_ASSERT( sizeof(((oo_pkt_buf_map_t*)0)->offset) >= sizeof(off_t) );
>>>>>>> f309dec5

/* Flags & types.  It could be enum if enum had fixed size. */
typedef ci_uint16 oo_fd_flags;
/* File type: */
#define OO_FDFLAG_STACK          0x01
#define OO_FDFLAG_EP_TCP         0x02
#define OO_FDFLAG_EP_UDP         0x04
#define OO_FDFLAG_EP_PASSTHROUGH 0x08
#define OO_FDFLAG_EP_ALIEN       0x10
#define OO_FDFLAG_EP_PIPE_READ   0x20
#define OO_FDFLAG_EP_PIPE_WRITE  0x40
#define OO_FDFLAG_EP_MASK        0x7e
/* Replacement for "type" when it is not known, to be used as function
 * parameter only.
 */
#define OO_FDFLAG_REATTACH       0x80

/* This is Onload service like stackdump. */
#define OO_FDFLAG_SERVICE       0x100


#define OO_FDFLAG_TYPE_STR(flags) \
  (flags) & OO_FDFLAG_STACK ? "stack" :             \
  (flags) & OO_FDFLAG_EP_TCP ? "tcp" :              \
  (flags) & OO_FDFLAG_EP_UDP ? "udp" :              \
  (flags) & OO_FDFLAG_EP_PASSTHROUGH ? "os_sock" :  \
  (flags) & OO_FDFLAG_EP_ALIEN ? "moved" :          \
  (flags) & OO_FDFLAG_EP_PIPE_READ ? "piper" :      \
  (flags) & OO_FDFLAG_EP_PIPE_WRITE ? "pipew" : "?" \

#define OO_FDFLAG_FMT "0x%x %s %s"
#define OO_FDFLAG_ARG(flags) \
  (flags), OO_FDFLAG_TYPE_STR(flags), \
  (flags & OO_FDFLAG_SERVICE) ? "service" : "app"

typedef struct {
  oo_fd_flags            fd_flags;
  ci_uint32              resource_id;
  ci_uint32              mem_mmap_bytes;
  oo_sp                  sock_id;
} ci_ep_info_t;

typedef struct {
  ci_user_ptr_t stats_data;
  ci_uint32 intf_i;
  ci_uint32 data_len;
  ci_uint8 do_reset;
} ci_vi_stats_query_t;


typedef struct {
  ci_uint64             do_cloexec; /* it's u8 really, but we need to be compat */
  ci_fixed_descriptor_t fd;
} ci_clone_fd_t;


/* "Donation" shared memory ioctl structures. */

typedef struct {
  ci_addr_t      laddr;
} oo_alloc_active_wild_t;

/*--------------------------------------------------------------------
 *
 * Platform dependent IOCTLS
 *
 *--------------------------------------------------------------------*/

struct oo_signal_common_state {
  ci_int32  inside_lib;    /*!< >0 if inside library, so deferral needed */

  ci_uint32 aflags;
#define OO_SIGNAL_FLAG_HAVE_PENDING   0x1  /* have deferred signals pending */
#define OO_SIGNAL_FLAG_NEED_RESTART   0x2  /* SA_RESTART flag was set */
#ifndef NDEBUG
#define OO_SIGNAL_FLAG_FDTABLE_LOCKED 0x4  /* this thread owns fdtable lock */
#endif
};

/* Signal handler state: filled in kernel by OO_IOC_SIGACTION, used in UL */
struct oo_sigaction {
  ci_user_ptr_t handler; /*!< UL function pointer */
  ci_int32      flags;   /*!< SA_RESTART, SA_SIGINFO and SA_ONESHOT */
  volatile ci_int32  type;    /*!< Type of signal handler */
  /*! SIG_DFL handlers should start from 0 */
#define OO_SIGHANGLER_TERM 0 /*!< SIG_DFL: teminate */
#define OO_SIGHANGLER_STOP 1 /*!< SIG_DFL: stop */
#define OO_SIGHANGLER_CORE 2 /*!< SIG_DFL: core */
#define OO_SIGHANGLER_DFL_MAX 2 /*!< max value for SIG_DFL handlers */
#define OO_SIGHANGLER_BUSY 3 /*!< Locked now: wait for another value */
#define OO_SIGHANGLER_USER 4 /*!< User-specified handler */
#define OO_SIGHANGLER_TYPE_MASK 0x7
/*!< Non-intercepted signal: old interception data is available */
#define OO_SIGHANGLER_IGN_BIT  0x8

#define OO_SIGHANGLER_SEQ_MASK  0xffffff0
#define OO_SIGHANGLER_SEQ_SHIFT 4
};

struct oo_op_install_stack {
  char in_name[CI_CFG_STACK_NAME_LEN + 1];
};

struct oo_op_sigaction {
  ci_int32 sig;
  ci_user_ptr_t new_sa;   /*!< struct sigaction */
  ci_user_ptr_t old_sa;   /*!< struct sigaction */
};

struct oo_op_loopback_connect {
  ci_addr_t dst_addr;   /*!< destination address to connect to */
  ci_uint16 dst_port;   /*!< destination port to connect to */
  ci_uint8 out_moved;   /*!< have we moved socket to another stack? */
  ci_int8  out_rc;      /*!< rc of connect() */
};

#if CI_CFG_UL_INTERRUPT_HELPER
struct oo_ulh_waiter {
  ci_uint32 flags CI_ALIGN(8);
  /* Stack is already locked, the helper should release the stack lock */
#define OO_ULH_WAIT_FLAG_LOCKED 1

  ci_uint32 timeout_ms;     /* in */
  ci_uint32 rs_ref_count;   /* out */
};

struct oo_wakeup_eps {
  ci_uint32 eps_num;
  ci_user_ptr_t eps;
};
#endif


/*----------------------------------------------------------------------------
 *
 *  Optional debug interface for resources
 *
 *---------------------------------------------------------------------------*/

#include <onload/debug_intf.h>   


/*----------------------------------------------------------------------------
 *
 *  Driver entry points used from the Control Plane
 *
 *---------------------------------------------------------------------------*/

#include <cplane/ioctl.h>

/*--------------------------------------------------------------------
 *
 * Driver entry points
 *
 *--------------------------------------------------------------------*/

#include <onload/ioctl.h>

#endif /* __ONLOAD_COMMON_H__ */
/*! \cidoxg_end */<|MERGE_RESOLUTION|>--- conflicted
+++ resolved
@@ -299,17 +299,15 @@
   ci_user_ptr_t addr;
 } oo_pkt_buf_map_t;
 
-<<<<<<< HEAD
+/* Ensure that the offset field in the above struct is at least big enough to
+ * store the offset into the memfd file used to allocate huge pages. */
+CI_BUILD_ASSERT( sizeof(((oo_pkt_buf_map_t*)0)->offset) >= sizeof(off_t) );
+
 typedef struct {
   uint32_t intf_i;
   ci_user_ptr_t data_ptr; /* struct efab_nic_design_parameters */
   uint64_t data_len;
 } oo_design_parameters_t;
-=======
-/* Ensure that the offset field in the above struct is at least big enough to
- * store the offset into the memfd file used to allocate huge pages. */
-CI_BUILD_ASSERT( sizeof(((oo_pkt_buf_map_t*)0)->offset) >= sizeof(off_t) );
->>>>>>> f309dec5
 
 /* Flags & types.  It could be enum if enum had fixed size. */
 typedef ci_uint16 oo_fd_flags;
