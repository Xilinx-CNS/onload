--- conflicted
+++ resolved
@@ -45,15 +45,7 @@
 
   s->sock_net_name.nl_pid = CP_UNIT_NL_PID;
 
-<<<<<<< HEAD
-  /* Initial sizes for route_dst and rule_src are enlarged at need. */
-=======
-  /* operation of license pipe is needed in
-   * tests that call cp_license_checked() */
-  CP_TRY(pipe2(s->pipe, O_NONBLOCK));
-
   /* Initial sizes for route_dst, rule_src and laddr are enlarged at need. */
->>>>>>> ddc10485
   cp_ippl_init(&s->route_dst, sizeof(struct cp_ip_with_prefix), NULL, 4);
   cp_ippl_init(&s->rule_src, sizeof(struct cp_ip_with_prefix), NULL, 1);
   cp_ippl_init(&s->laddr, sizeof(struct cp_ip_with_prefix), NULL, 1);
