/* SPDX-License-Identifier: BSD-2-Clause */
/* X-SPDX-Copyright-Text: (c) Copyright 2017-2020 Xilinx, Inc. */

#include <sys/socket.h>
#include <netinet/in.h>
#include <arpa/inet.h>

#include "cplane_unit.h"
#include <cplane/server.h>

/* To enable ipv6 in onload and enable tests requiring onload use make option:
  * TRANSPORT_CONFIG_OPT_HDR=ci/internal/transport_config_opt_cloud.h
  */
#include <ci/internal/transport_config_opt.h>
#if CI_CFG_IPV6
#include <ci/internal/ip.h>
#include <onload/cplane_ops.h>
#endif


#include "../../tap/tap.h"

#define A inet_addr
#define ASH(s) CI_ADDR_SH_FROM_IP4(A(s))


/* Calling into Onload from the control plane doesn't happen in the real world.
 * To do so safely, we have to make sure that Onload is built using a
 * configuration that's compatible with the control plane's build. */
#if CI_CFG_IPV6
#define CAN_TEST_ONLOAD_CPLANE_CALLS
#endif


enum {
  LOOP_IFINDEX = 1,
  ETHO0_IFINDEX,
<<<<<<< HEAD
  ETHO1_IFINDEX, /* It is a multiarch nic, i.e. with two hwports. */
=======
  ETHO1_IFINDEX,

  /* An interconnected pair of veth the interfaces for the cross-namespace
   * tests. */
>>>>>>> ddc10485
  VETH_IFINDEX,
  VETH_XNS_IFINDEX,

  /* The following interfaces are configured in a separate namespace, but
   * bug70993 means that we need global uniqueness of ifindices, so we keep
   * them in the same enum. */
  XNSO0_IFINDEX,
  XNSO1_IFINDEX,
};

enum {
  ETHO0_HWPORTS = 0x01,
  ETHO1_HWPORTS = 0x02 | 0x04,

  XNSO0_HWPORTS = 0x08,
  XNSO1_HWPORTS = 0x10,
};

static void init_session(struct cp_session* s_local, struct cp_session* s_main)
{
  cp_unit_init_session(s_local);

  const char mac1[] = {0x00, 0x0f, 0x53, 0x00, 0x00, 0x00};
  const char mac2[] = {0x00, 0x0f, 0x53, 0x00, 0x00, 0x01};
  cp_unit_nl_handle_link_msg(s_local, RTM_NEWLINK, ETHO0_IFINDEX,
                             ETHO0_HWPORTS, "ethO0", mac1);
  cp_unit_nl_handle_link_msg(s_local, RTM_NEWLINK, ETHO1_IFINDEX,
                             ETHO1_HWPORTS, "ethO1", mac2);

  if( s_main != NULL ) {
    cp_unit_init_session(s_main);
    cp_unit_set_main_cp_handle(s_local, s_main);

    const char xns_mac1[] = {0x00, 0x0f, 0x53, 0xff, 0xff, 0x00};
    const char xns_mac2[] = {0x00, 0x0f, 0x53, 0xff, 0xff, 0x01};
<<<<<<< HEAD
    cp_unit_nl_handle_link_msg(s_main, RTM_NEWLINK, XNSO0_IFINDEX,
                               XNSO0_HWPORTS, "xnsO0", xns_mac1);
    cp_unit_nl_handle_link_msg(s_main, RTM_NEWLINK, XNSO1_IFINDEX,
                               XNSO1_HWPORTS, "xnsO1", xns_mac2);
=======
    cp_unit_nl_handle_link_msg(s_main, RTM_NEWLINK, XNSO0_IFINDEX, "xnsO0",
                               xns_mac1);
    cp_unit_nl_handle_link_msg(s_main, RTM_NEWLINK, XNSO1_IFINDEX, "xnsO1",
                               xns_mac2);

    const char veth_main_mac[] = {0x02, 0x00, 0x00, 0x00, 0x00, 0x01};
    cp_unit_nl_handle_veth_link_msg(s_main, RTM_NEWLINK, VETH_XNS_IFINDEX,
                                    VETH_IFINDEX, "veth0_xns", veth_main_mac);
>>>>>>> ddc10485
  }

  const char veth_mac[] = {0x02, 0x00, 0x00, 0x00, 0x00, 0x00};
  cp_unit_nl_handle_veth_link_msg(s_local, RTM_NEWLINK, VETH_IFINDEX,
                                  VETH_XNS_IFINDEX, "veth0", veth_mac);
}


static void insert_test_routes(struct cp_session *s)
{
  /* Tell the control plane about some routes. */
  /* unit_insert_route(s, dest, dest_prefix, pref_src, ifindex) */
  cp_unit_insert_route(s, A("1.2.0.0"), 16, A("1.2.3.4"), ETHO0_IFINDEX);
  cp_unit_insert_route(s, A("9.9.9.0"), 24, A("9.9.9.1"), ETHO0_IFINDEX);
  /* unit_insert_gateway(s, gateway, dest, prefix, ifindex) */
  cp_unit_insert_gateway(s, A("9.9.9.9"), A("0.0.0.0"), 0, ETHO1_IFINDEX);
  cp_unit_insert_gateway(s, A("9.9.9.8"), A("2.0.0.0"), 8, ETHO1_IFINDEX);
  cp_unit_insert_gateway(s, A("3.0.0.0"), A("10.0.0.0"), 8, VETH_IFINDEX);
}


static void insert_test_resolutions(struct cp_session *s)
{
  /* Tell the control plane about some route-resolutions. */

  /* unit_insert_resolution(s, dest, src, pref_src, next_hop, ifindex) */
  /* Link-scoped. */
  cp_unit_insert_resolution(s, A("1.2.1.1"),  0, A("1.2.3.4"), 0,
                            ETHO0_IFINDEX);
  cp_unit_insert_resolution(s, A("1.2.1.1"),  A("1.2.3.4"), 0, 0,
                            ETHO0_IFINDEX);

  /* Via default gateway. */
  cp_unit_insert_resolution(s, A("1.1.1.1"),  0, A("9.9.9.1"), A("9.9.9.9"),
                            ETHO1_IFINDEX);
  cp_unit_insert_resolution(s, A("1.1.1.1"),  A("9.9.9.1"), 0, A("9.9.9.9"),
                            ETHO1_IFINDEX);

  cp_unit_insert_resolution(s, A("1.0.1.1"),  0, A("9.9.9.1"), A("9.9.9.9"),
                            ETHO1_IFINDEX);
  cp_unit_insert_resolution(s, A("1.0.1.1"),  A("9.9.9.1"), 0, A("9.9.9.9"),
                            ETHO1_IFINDEX);

  /* Also via default gateway. */
  cp_unit_insert_resolution(s, A("16.0.0.1"), 0, A("9.9.9.1"), A("9.9.9.9"),
                            ETHO1_IFINDEX);
  cp_unit_insert_resolution(s, A("16.0.0.1"), A("9.9.9.1"), 0, A("9.9.9.9"),
                            ETHO1_IFINDEX);

  cp_unit_insert_resolution(s, A("16.1.0.1"), 0, A("9.9.9.1"), A("9.9.9.9"),
                            ETHO1_IFINDEX);
  cp_unit_insert_resolution(s, A("16.1.0.1"), A("9.9.9.1"), 0, A("9.9.9.9"),
                            ETHO1_IFINDEX);

  /* Via gateway for 2.0.0.0/8. */
  cp_unit_insert_resolution(s, A("2.0.0.1"),  0, A("9.9.9.1"), A("9.9.9.8"),
                            ETHO1_IFINDEX);
  cp_unit_insert_resolution(s, A("2.0.0.1"),  A("9.9.9.1"), 0, A("9.9.9.8"),
                            ETHO1_IFINDEX);

  cp_unit_insert_resolution(s, A("2.0.0.2"),  0, A("9.9.9.1"), A("9.9.9.8"),
                            ETHO1_IFINDEX);
  cp_unit_insert_resolution(s, A("2.0.0.2"),  A("9.9.9.1"), 0, A("9.9.9.8"),
                            ETHO1_IFINDEX);
}


struct expected_fwd_row {
  struct cp_fwd_key     key;
  struct cp_fwd_key_ext key_ext;
  struct cp_fwd_data    data;
};


#define N_EXPECTED_ROWS 8
static void populate_expected_rows(struct expected_fwd_row *expected,
                                   size_t size)
{
  /* An exhaustive list of all cp_fwd_rows we expect to find in the session
   * after test routes and resolutions have been added to the session. */
  struct expected_fwd_row rows[] = {
    /* Link-scoped route gets a /32 entry. */
    {
      .key = { .src = ASH("0.0.0.0"), .dst = ASH("1.2.1.1"), .ifindex = 0, },
      .key_ext = { .src_prefix = 32+96, .dst_prefix = 32+96, },
      .data = {
        .base.src = ASH("1.2.3.4"),
        .base.next_hop = ASH("1.2.1.1"),
        .base.ifindex = ETHO0_IFINDEX,
        .hwports = ETHO0_HWPORTS,
      }
    },
    {
      .key = { .src = ASH("1.0.0.0"), .dst = ASH("1.2.1.1"), .ifindex = 0, },
      .key_ext = { .src_prefix = 8+96, .dst_prefix = 32+96, },
      .data = {
        .base.src = ASH("1.2.3.4"),
        .base.next_hop = ASH("1.2.1.1"),
        .base.ifindex = ETHO0_IFINDEX,
        .hwports = ETHO0_HWPORTS,
      }
    },
    /* 1.0.0.0/15 all goes via default gateway. */
    {
      .key = { .src = ASH("0.0.0.0"), .dst = ASH("1.0.0.0"), .ifindex = 0, },
      .key_ext = { .src_prefix = 32+96, .dst_prefix = 15+96, },
      .data = {
        .base.src = ASH("9.9.9.1"),
        .base.next_hop = ASH("9.9.9.9"),
        .base.ifindex = ETHO1_IFINDEX,
        .hwports = ETHO1_HWPORTS,
      }
    },
    {
      .key = { .src = ASH("8.0.0.0"), .dst = ASH("1.0.0.0"), .ifindex = 0, },
      .key_ext = { .src_prefix = 5+96, .dst_prefix = 15+96, },
      .data = {
        .base.src = ASH("9.9.9.1"),
        .base.next_hop = ASH("9.9.9.9"),
        .base.ifindex = ETHO1_IFINDEX,
        .hwports = ETHO1_HWPORTS,
      }
    },
    /* So does 16.0.0.0/4. */
    {
      .key = { .src = ASH("0.0.0.0"), .dst = ASH("16.0.0.0"), .ifindex = 0, },
      .key_ext = { .src_prefix = 32+96, .dst_prefix = 4+96, },
      .data = {
        .base.src = ASH("9.9.9.1"),
        .base.next_hop = ASH("9.9.9.9"),
        .base.ifindex = ETHO1_IFINDEX,
        .hwports = ETHO1_HWPORTS,
      }
    },
    {
      .key = { .src = ASH("8.0.0.0"), .dst = ASH("16.0.0.0"), .ifindex = 0, },
      .key_ext = { .src_prefix = 5+96, .dst_prefix = 4+96, },
      .data = {
        .base.src = ASH("9.9.9.1"),
        .base.next_hop = ASH("9.9.9.9"),
        .base.ifindex = ETHO1_IFINDEX,
        .hwports = ETHO1_HWPORTS,
      }
    },
    /* 2.0.0.0/8 goes via its own gateway. */
    {
      .key = { .src = ASH("0.0.0.0"), .dst = ASH("2.0.0.0"), .ifindex = 0, },
      .key_ext = { .src_prefix = 32+96, .dst_prefix = 8+96, },
      .data = {
        .base.src = ASH("9.9.9.1"),
        .base.next_hop = ASH("9.9.9.8"),
        .base.ifindex = ETHO1_IFINDEX,
        .hwports = ETHO1_HWPORTS,
      }
    },
    {
      .key = { .src = ASH("8.0.0.0"), .dst = ASH("2.0.0.0"), .ifindex = 0, },
      .key_ext = { .src_prefix = 5+96, .dst_prefix = 8+96, },
      .data = {
        .base.src = ASH("9.9.9.1"),
        .base.next_hop = ASH("9.9.9.8"),
        .base.ifindex = ETHO1_IFINDEX,
        .hwports = ETHO1_HWPORTS,
      }
    }
  };

  CI_BUILD_ASSERT(sizeof(rows) / sizeof(rows[0]) == N_EXPECTED_ROWS);
  ci_assert_ge(size, N_EXPECTED_ROWS);
  memcpy(expected, rows, sizeof(rows));
}


bool ci_ipx_addr_sh_eq(ci_addr_sh_t *lhs, ci_addr_sh_t *rhs)
{
  return lhs->u64[0] == rhs->u64[0] &&
         lhs->u64[1] == rhs->u64[1];
}


bool fwd_data_equal(struct cp_fwd_data *lhs, struct cp_fwd_data *rhs)
{
  return ci_ipx_addr_sh_eq(&lhs->base.src, &rhs->base.src) &&
         ci_ipx_addr_sh_eq(&lhs->base.next_hop, &rhs->base.next_hop) &&
         lhs->base.ifindex == rhs->base.ifindex &&
         lhs->hwports == rhs->hwports;
}


void test_inserts(void)
{
  struct cp_session s;
  init_session(&s, NULL);
  insert_test_routes(&s);

  cmp_ok(s.route_dst.used, "==", 4,
	 "saw all rules other than the default gateway");

  /* Control plane sorts routes by prefix: /32 first, /0 last. */
  cmp_ok(cp_ippl_entry(&s.route_dst, 0)->addr.ip4, "==", A("9.9.9.0"),
	 "route destination - longest prefix");
  cmp_ok(cp_ippl_entry(&s.route_dst, 0)->prefix, "==", 24,
	 "longest route prefix");
  cmp_ok(cp_ippl_entry(&s.route_dst, 1)->addr.ip4, "==", A("1.2.0.0"),
	 "route destination");
  cmp_ok(cp_ippl_entry(&s.route_dst, 1)->prefix, "==", 16,
	 "route prefix");
}


void test_resolutions(void)
{
  struct cp_session s;
  init_session(&s, NULL);
  insert_test_routes(&s);
  insert_test_resolutions(&s);

  struct cp_fwd_state* fwd_state = cp_fwd_state_get(&s, 0);
  struct cp_fwd_table* fwd_table = &fwd_state->fwd_table;
  int count = 0;

  bool seen[N_EXPECTED_ROWS] = {0};
  struct expected_fwd_row expected[N_EXPECTED_ROWS];
  populate_expected_rows(expected, sizeof(expected) / sizeof(expected[0]));

  cicp_mac_rowid_t id;
  int i;
  for( id = 0; id <= fwd_table->mask; ++id ) {
    struct cp_fwd_row* fwd = cp_get_fwd_by_id(fwd_table, id);
    if( fwd->flags & CICP_FWD_FLAG_OCCUPIED ) {
      ++count;
      for( i = 0; i < N_EXPECTED_ROWS; ++i ) {
        if( ci_ipx_addr_sh_eq(&expected[i].key.src, &fwd->key.src) &&
            ci_ipx_addr_sh_eq(&expected[i].key.dst, &fwd->key.dst) &&
            expected[i].key.ifindex == fwd->key.ifindex &&
            expected[i].key_ext.src_prefix == fwd->key_ext.src_prefix &&
            expected[i].key_ext.dst_prefix == fwd->key_ext.dst_prefix &&
            fwd_data_equal(&expected[i].data, &fwd->data[0]) )
          seen[i] = true;
      }
    }
  }

  for( i = 0; i < N_EXPECTED_ROWS; ++i )
    ok(seen[i], "saw expected fwd entry %d", i);
  cmp_ok(count, "==", N_EXPECTED_ROWS, "saw expected count of fwd entries");
}


void test_route_resolve(void)
{
  struct cp_session s;
  struct oo_cplane_handle h;
  init_session(&s, NULL);
  cp_unit_init_cp_handle(&h, &s);

  insert_test_routes(&s);
  insert_test_resolutions(&s);

  struct expected_fwd_row expected[N_EXPECTED_ROWS];
  populate_expected_rows(expected, sizeof(expected) / sizeof(expected[0]));

  cicp_verinfo_t verinfo;
  struct cp_fwd_data data;
  int i, rc;
  for( i = 0; i < N_EXPECTED_ROWS; ++i ) {
    oo_cp_verinfo_init(&verinfo);
    rc = oo_cp_route_resolve(&h, &verinfo, &expected[i].key, &data);
    /* rc==1 indicates a valid lookup, but from a cached entry where verinfo
     * is valid.  This is not the code path we want to test. */
    cmp_ok(rc, "==", 0, "oo_cp_route_resolve looked up fwd entry %d", i);
    ok( fwd_data_equal(&expected[i].data, &data),
        "found expected data for fwd entry %d", i );
  }
}


#ifdef CAN_TEST_ONLOAD_CPLANE_CALLS
static void cp_unit_netif_mock(ci_netif* ni,
                               struct cp_session* s_current,
                               struct cp_session* s_init_net)
{
  memset(ni, 0, sizeof(*ni));
  ni->state = malloc(sizeof(*ni->state));
  CP_TEST(ni->state);

  ni->cplane = malloc(sizeof(*ni->cplane));
  CP_TEST(ni->cplane);
  cp_unit_init_cp_handle(ni->cplane, s_current);

  if( s_init_net != NULL ) {
    ni->cplane_init_net = malloc(sizeof(*ni->cplane_init_net));
    CP_TEST(ni->cplane_init_net);
    cp_unit_init_cp_handle(ni->cplane_init_net, s_init_net);
  }

  ni->state->hwport_mask = -1;  /* All ports onloaded, good enough for test */
}


static void cp_unit_netif_mock_destroy(ci_netif* ni)
{
  free(ni->state);
  free(ni->cplane);
  free(ni->cplane_init_net);
}


void test_user_retrieve(void)
{
  struct cp_session s;
  ci_netif ni;

  init_session(&s, NULL);
  cp_unit_netif_mock(&ni, &s, NULL);

  insert_test_routes(&s);
  insert_test_resolutions(&s);

  struct expected_fwd_row expected[N_EXPECTED_ROWS];
  populate_expected_rows(expected, sizeof(expected) / sizeof(expected[0]));

  ci_ip_cached_hdrs ipcache;
  struct oo_sock_cplane sock_cp;

  ci_addr_sh_t next_hop;
  int i;
  for( i = 0; i < N_EXPECTED_ROWS; ++i ) {
    ci_ip_cache_invalidate(&ipcache);
    ipcache.ether_type = CI_ETHERTYPE_IP;
    ipcache.ipx.ip4.ip_daddr_be32 = expected[i].key.dst.ip4;

    oo_sock_cplane_init(&sock_cp);
    sock_cp.laddr = expected[i].key.src;
    sock_cp.so_bindtodevice = expected[i].key.ifindex;

    cicp_user_retrieve(&ni, &ipcache, &sock_cp);
    next_hop = CI_ADDR_SH_FROM_ADDR(ipcache.nexthop);

    cmp_ok(ipcache.status, "==", retrrc_nomac,
       "ipcache status success (but for mac) after retrieve for entry %d", i);
    cmp_ok(ipcache.intf_i, ">=", 0,
       "ipcache intf_i not invalid for entry %d", i);
    cmp_ok(ipcache.intf_i, "!=", OO_INTF_I_LOOPBACK,
       "ipcache intf_i not loopback for entry %d", i);
    ok(ci_ipx_addr_sh_eq(&next_hop, &expected[i].data.base.next_hop),
       "ipcache next_hop correct for entry %d", i);
  }

  cp_unit_netif_mock_destroy(&ni);
}


/* The routes in the local namespace include one route over a veth
 * interface.  This function inserts the routes that we are pretending are
 * configured in the main namespace. */
static void insert_cross_namespace_routes(struct cp_session* s_local,
                                          struct cp_session* s_main)
{
  cp_unit_insert_route(s_local, A("10.0.0.0"), 24, A("10.0.0.3"), VETH_IFINDEX);

  cp_unit_insert_route(s_main, A("10.0.1.0"), 24, A("10.0.1.2"), XNSO0_IFINDEX);
  cp_unit_insert_gateway(s_main, A("10.0.0.1"), 0, 0, XNSO1_IFINDEX);
}


/* This inserts the resolutions in each namespace for some lookups that
 * traverse the veth-pair. */
static void
insert_cross_namespace_resolutions(struct cp_session* s_local,
                                   struct cp_session* s_main)
{
  /* Via gateway over veth for 10.0.0.0/8. */
  cp_unit_insert_resolution(s_local, A("10.0.0.2"),  0, A("10.0.0.3"),
                            A("3.0.0.0"), VETH_IFINDEX);
  cp_unit_insert_resolution(s_local, A("10.0.0.2"), A("10.0.0.3"), 0,
                            A("3.0.0.0"), VETH_IFINDEX);
  cp_unit_insert_resolution(s_local, A("10.0.1.1"),  0, A("10.0.1.2"),
                            A("3.0.0.0"), VETH_IFINDEX);
  cp_unit_insert_resolution(s_local, A("10.0.1.1"), A("10.0.1.2"), 0,
                            A("3.0.0.0"), VETH_IFINDEX);

  /* Tell the main control plane about the cross-namespace veth interface.
   * This must be done before inserting the "xns" resolutions with the RTA_IIF
   * attribute.  Otherwise, the control plane refuses to update the fwd
   * table. */
  cp_veth_fwd_table_id_do(s_main, VETH_XNS_IFINDEX, 0);

  /* Link-scoped. */
  cp_unit_insert_resolution_xns(s_main, A("10.0.1.1"), 0, A("10.0.1.2"), 0,
                                XNSO0_IFINDEX, VETH_XNS_IFINDEX);
  cp_unit_insert_resolution_xns(s_main, A("10.0.1.1"), A("10.0.1.2"), 0, 0,
                                XNSO0_IFINDEX, VETH_XNS_IFINDEX);
  /* Via gateway. */
  cp_unit_insert_resolution_xns(s_main, A("10.0.0.2"), 0, A("10.0.0.3"),
                                A("10.0.0.1"), XNSO1_IFINDEX, VETH_XNS_IFINDEX);
  cp_unit_insert_resolution_xns(s_main, A("10.0.0.2"), A("10.0.0.3"), 0,
                                A("10.0.0.1"), XNSO1_IFINDEX, VETH_XNS_IFINDEX);
}


static ci_hwport_id_t
ifindex_to_hwport(struct cp_session* s, ci_ifid_t ifindex)
{
  cicp_rowid_t llap_id = cp_llap_find_row(&s->mib[0], ifindex);
  ci_assert_nequal(llap_id, CICP_MAC_ROWID_BAD);
  ci_assert(CI_IS_POW2(s->mib[0].llap[llap_id].rx_hwports));
  return cp_hwport_mask_first(s->mib[0].llap[llap_id].rx_hwports);
}


static void test_cross_namespace_routing(void)
{
  struct cp_session s_local, s_main;
  init_session(&s_local, &s_main);
  insert_test_routes(&s_local);
  insert_test_resolutions(&s_local);
  insert_cross_namespace_routes(&s_local, &s_main);
  insert_cross_namespace_resolutions(&s_local, &s_main);

  ci_ip_cached_hdrs ipcache;
  struct oo_sock_cplane sock_cp;
  ci_netif ni;

  cp_unit_netif_mock(&ni, &s_local, &s_main);
  ci_ip_cache_invalidate(&ipcache);
  oo_sock_cplane_init(&sock_cp);

  /* TODO: When the data structure has been finalised, iterate over the cases
   * where only one of the two versions is invalid. */

  ci_ipcache_set_daddr(&ipcache, CI_ADDR_FROM_IP4(A("10.0.0.2")));
  cicp_user_retrieve(&ni, &ipcache, &sock_cp);
  cmp_ok(ipcache.status, "==", retrrc_nomac,
         "ipcache status success (but for mac) after cross-ns gateway lookup");
  cmp_ok(ipcache.hwport, "==", ifindex_to_hwport(&s_main, XNSO1_IFINDEX),
         "cross-ns gateway lookup mapped to correct hwport");
  ok(CI_IPX_ADDR_EQ(ipcache.nexthop, CI_ADDR_FROM_IP4(A("10.0.0.1"))),
     "ipcache next_hop correct for entry");

  ci_ip_cache_invalidate(&ipcache);
  ci_ipcache_set_daddr(&ipcache, CI_ADDR_FROM_IP4(A("10.0.1.1")));

  cicp_user_retrieve(&ni, &ipcache, &sock_cp);
  cmp_ok(ipcache.status, "==", retrrc_nomac,
         "ipcache status success (but for mac) after cross-ns gateway lookup");
  cmp_ok(ipcache.hwport, "==", ifindex_to_hwport(&s_main, XNSO0_IFINDEX),
         "cross-ns gateway lookup mapped to correct hwport");
  ok(CI_IPX_ADDR_EQ(ipcache.nexthop, CI_ADDR_FROM_IP4(A("10.0.1.1"))),
     "ipcache next_hop correct for entry");

  cp_unit_netif_mock_destroy(&ni);
}

static void test_scope(void)
{
  struct cp_session s;
  init_session(&s, NULL);

  ci_netif ni;
  cp_unit_netif_mock(&ni, &s, NULL);

  const char mac1[] = {0x00, 0x0f, 0x53, 0x00, 0x00, 0x00};
  const char mac2[] = {0x00, 0x0f, 0x53, 0x00, 0x00, 0x01};
  cp_unit_nl_handle_link_msg(&s, RTM_NEWLINK, ETHO0_IFINDEX, "ethO0", mac1);
  cp_unit_nl_handle_link_msg(&s, RTM_NEWLINK, ETHO1_IFINDEX, "ethO1", mac2);

  cp_unit_nl_handle_addr_msg(&s, A("198.18.0.0"), ETHO0_IFINDEX, 16,
                             RT_SCOPE_HOST);

  cp_unit_nl_handle_addr_msg(&s, A("198.19.0.0"), ETHO1_IFINDEX, 16,
                             RT_SCOPE_UNIVERSE);

  cmp_ok(cicp_user_addr_is_local_efab(&ni, ASH("198.18.0.0")), "==", 0,
         "localhost is not acceleratable");
  cmp_ok(cicp_user_addr_is_local_efab(&ni, ASH("198.19.0.0")), "==", 1,
         "any scope larger than localhost is acceleratable");

  cp_unit_netif_mock_destroy(&ni);
}
#endif


int main(void)
{
  cp_unit_init();
  test_inserts();
  test_resolutions();
  test_route_resolve();

#ifdef CAN_TEST_ONLOAD_CPLANE_CALLS
  test_user_retrieve();
  test_cross_namespace_routing();
  test_scope();
#endif

  done_testing();

  return 0;
}<|MERGE_RESOLUTION|>--- conflicted
+++ resolved
@@ -35,14 +35,10 @@
 enum {
   LOOP_IFINDEX = 1,
   ETHO0_IFINDEX,
-<<<<<<< HEAD
   ETHO1_IFINDEX, /* It is a multiarch nic, i.e. with two hwports. */
-=======
-  ETHO1_IFINDEX,
 
   /* An interconnected pair of veth the interfaces for the cross-namespace
    * tests. */
->>>>>>> ddc10485
   VETH_IFINDEX,
   VETH_XNS_IFINDEX,
 
@@ -78,21 +74,14 @@
 
     const char xns_mac1[] = {0x00, 0x0f, 0x53, 0xff, 0xff, 0x00};
     const char xns_mac2[] = {0x00, 0x0f, 0x53, 0xff, 0xff, 0x01};
-<<<<<<< HEAD
     cp_unit_nl_handle_link_msg(s_main, RTM_NEWLINK, XNSO0_IFINDEX,
                                XNSO0_HWPORTS, "xnsO0", xns_mac1);
     cp_unit_nl_handle_link_msg(s_main, RTM_NEWLINK, XNSO1_IFINDEX,
                                XNSO1_HWPORTS, "xnsO1", xns_mac2);
-=======
-    cp_unit_nl_handle_link_msg(s_main, RTM_NEWLINK, XNSO0_IFINDEX, "xnsO0",
-                               xns_mac1);
-    cp_unit_nl_handle_link_msg(s_main, RTM_NEWLINK, XNSO1_IFINDEX, "xnsO1",
-                               xns_mac2);
 
     const char veth_main_mac[] = {0x02, 0x00, 0x00, 0x00, 0x00, 0x01};
     cp_unit_nl_handle_veth_link_msg(s_main, RTM_NEWLINK, VETH_XNS_IFINDEX,
                                     VETH_IFINDEX, "veth0_xns", veth_main_mac);
->>>>>>> ddc10485
   }
 
   const char veth_mac[] = {0x02, 0x00, 0x00, 0x00, 0x00, 0x00};
@@ -557,8 +546,11 @@
 
   const char mac1[] = {0x00, 0x0f, 0x53, 0x00, 0x00, 0x00};
   const char mac2[] = {0x00, 0x0f, 0x53, 0x00, 0x00, 0x01};
-  cp_unit_nl_handle_link_msg(&s, RTM_NEWLINK, ETHO0_IFINDEX, "ethO0", mac1);
-  cp_unit_nl_handle_link_msg(&s, RTM_NEWLINK, ETHO1_IFINDEX, "ethO1", mac2);
+
+  cp_unit_nl_handle_link_msg(&s, RTM_NEWLINK, ETHO0_IFINDEX, ETHO0_HWPORTS,
+                             "ethO0", mac1);
+  cp_unit_nl_handle_link_msg(&s, RTM_NEWLINK, ETHO1_IFINDEX, ETHO1_HWPORTS,
+                             "ethO1", mac2);
 
   cp_unit_nl_handle_addr_msg(&s, A("198.18.0.0"), ETHO0_IFINDEX, 16,
                              RT_SCOPE_HOST);
