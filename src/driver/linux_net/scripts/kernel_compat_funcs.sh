--- conflicted
+++ resolved
@@ -507,16 +507,12 @@
 cc-disable-warning = $(call try-run,\
 	$(CC) $(KBUILD_CPPFLAGS) $(KBUILD_CFLAGS) -W$(strip $(1)) -c -xc /dev/null -o "$$TMP",-Wno-$(strip $(1)))
 endif
-<<<<<<< HEAD
-EXTRA_CFLAGS = -Werror $(call cc-disable-warning, unused-but-set-variable)
+ccflags-y = -Werror $(call cc-disable-warning, unused-but-set-variable)
 
 CC_VERSION_TEXT = $(shell LC_ALL=C $(CC) --version 2>/dev/null | head -n 1)
 ifneq ($(findstring clang,$(CC_VERSION_TEXT)),)
 	ccflags-y += -Wno-error=format-truncation
 endif
-=======
-ccflags-y = -Werror $(call cc-disable-warning, unused-but-set-variable)
->>>>>>> 6dd40e05
 '
 
 # Ensure it looks like a build tree and we can build a module
