--- conflicted
+++ resolved
@@ -180,11 +180,8 @@
 EFRM_HAVE_LINUX_TPH_H 			file	include/linux/pci-tph.h
 EFRM_HAVE_GET_FILE_RCU_FUNC symtype get_file_rcu include/linux/fs.h struct file*(struct file __rcu **)
 
-<<<<<<< HEAD
 EFRM_HAVE_SKB_RECV_NOBLOCK_PARAM	symtype	skb_recv_datagram	include/linux/skbuff.h	struct sk_buff *(struct sock *, unsigned, int, int *)
-=======
 EFRM_HAVE_TIMER_DELETE_SYNC	export	timer_delete_sync	include/linux/timer.h	kernel/time/timer.c
->>>>>>> 4ea349b0
 
 # TODO move onload-related stuff from net kernel_compat
 " | grep -E -v -e '^#' -e '^$' | sed 's/[ \t][ \t]*/:/g'
