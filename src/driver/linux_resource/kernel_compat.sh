--- conflicted
+++ resolved
@@ -152,15 +152,13 @@
 EFRM_HAVE_MODULE_MUTEX		symbol	module_mutex	include/linux/module.h
 EFRM_HAVE_ITER_UBUF symbol ITER_UBUF include/linux/uio.h
 
-<<<<<<< HEAD
 EFRM_HAVE_FLOW_RSS      symbol  FLOW_RSS    include/uapi/linux/ethtool.h
 
 EFRM_CLASS_DEVNODE_DEV_IS_CONST memtype struct_class devnode include/linux/device/class.h char*(*)(const struct device *, umode_t *)
 
 EFRM_HAVE_VM_FLAGS_SET symbol vm_flags_set include/linux/mm.h
-=======
+
 EFRM_HAVE_GET_RANDOM_U32	symbol get_random_u32	include/linux/random.h
->>>>>>> 6ed77b8a
 # TODO move onload-related stuff from net kernel_compat
 " | egrep -v -e '^#' -e '^$' | sed 's/[ \t][ \t]*/:/g'
 }
