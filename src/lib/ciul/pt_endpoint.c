--- conflicted
+++ resolved
@@ -373,11 +373,7 @@
    * It'd also be possible to enhance the checksum computation to be smarter
    * (e.g. by ignoring comments, etc.).
    */
-<<<<<<< HEAD
-  if( strcmp(EFCH_INTF_VER, "a4691c69294d5e9aa4464e077f70a7ee") ) {
-=======
-  if( strcmp(EFCH_INTF_VER, "0e632659c5a27e20c837adb613029099") ) {
->>>>>>> 8e9a3295
+  if( strcmp(EFCH_INTF_VER, "1996bc637b0093ff601087fffcdc1136") ) {
     fprintf(stderr, "ef_vi: ERROR: char interface has changed\n");
     abort();
   }
