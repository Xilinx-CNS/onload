/* SPDX-License-Identifier: BSD-2-Clause */
/* X-SPDX-Copyright-Text: (c) Copyright 2003-2020 Xilinx, Inc. */
/**************************************************************************\
*//*! \file
** <L5_PRIVATE L5_SOURCE>
** \author  djr
**  \brief  Allocate a VI resource.
**   \date  
**    \cop  (c) Level 5 Networks Limited.
** </L5_PRIVATE>
*//*
\**************************************************************************/
  
/*! \cidoxg_lib_ef */
#include <etherfabric/vi.h>
#include <etherfabric/pd.h>
#include <etherfabric/capabilities.h>
#include <ci/efhw/common.h>
#include "ef_vi_internal.h"
#include "driver_access.h"
#include "logging.h"
#include "efch_intf_ver.h"
#include <stdio.h>
#include <net/if.h>

#define CTPIO_MMAP_LEN CI_PAGE_SIZE

/* ****************************************************************************
 * This set of functions provides the equivalent functionality of the
 * kernel vi resource manager.  They fully resolve the base addresses of
 * the Rx & Tx doorbell & DMA queue.
 */
/* TODO move this to driver code as EFHW_* APIs are not userspace interface */
static unsigned vi_flags_to_efab_flags(unsigned vi_flags)
{
  unsigned efab_flags = 0u;
  if( vi_flags & EF_VI_TX_PHYS_ADDR      ) efab_flags |= EFHW_VI_TX_PHYS_ADDR_EN;
  if( vi_flags & EF_VI_RX_PHYS_ADDR      ) efab_flags |= EFHW_VI_RX_PHYS_ADDR_EN;
  if( vi_flags & EF_VI_TX_IP_CSUM_DIS    ) efab_flags |= EFHW_VI_TX_IP_CSUM_DIS;
  if( vi_flags & EF_VI_TX_TCPUDP_CSUM_DIS) efab_flags |= EFHW_VI_TX_TCPUDP_CSUM_DIS;
  if( vi_flags & EF_VI_TX_TCPUDP_ONLY    ) efab_flags |= EFHW_VI_TX_TCPUDP_ONLY;
  if( vi_flags & EF_VI_TX_FILTER_IP      ) efab_flags |= EFHW_VI_TX_IP_FILTER_EN;
  if( vi_flags & EF_VI_TX_FILTER_MAC     ) efab_flags |= EFHW_VI_TX_ETH_FILTER_EN;
  if( vi_flags & EF_VI_TX_FILTER_MASK_1  ) efab_flags |= EFHW_VI_TX_Q_MASK_WIDTH_0;
  if( vi_flags & EF_VI_TX_FILTER_MASK_2  ) efab_flags |= EFHW_VI_TX_Q_MASK_WIDTH_1;
  if( vi_flags & EF_VI_RX_TIMESTAMPS     ) efab_flags |= EFHW_VI_RX_TIMESTAMPS;
  if( vi_flags & EF_VI_TX_TIMESTAMPS     ) efab_flags |= EFHW_VI_TX_TIMESTAMPS;
  if( vi_flags & EF_VI_ENABLE_EV_TIMER   ) efab_flags |= EFHW_VI_ENABLE_EV_TIMER;
  if( vi_flags & EF_VI_RX_PACKED_STREAM  ) efab_flags |=
                                                   (EFHW_VI_RX_PACKED_STREAM |
                                                    EFHW_VI_NO_EV_CUT_THROUGH);
  if( vi_flags & EF_VI_RX_EVENT_MERGE) efab_flags |= (EFHW_VI_RX_PREFIX |
                                                    EFHW_VI_NO_RX_CUT_THROUGH |
                                                    EFHW_VI_ENABLE_RX_MERGE |
                                                    EFHW_VI_NO_EV_CUT_THROUGH);
  if( vi_flags & EF_VI_TX_ALT            ) efab_flags |= EFHW_VI_TX_ALT;
  if( vi_flags & EF_VI_TX_CTPIO          ) efab_flags |= EFHW_VI_TX_CTPIO;
  if( vi_flags & EF_VI_TX_CTPIO_NO_POISON ) efab_flags |=
                                                    EFHW_VI_TX_CTPIO_NO_POISON;
  if( vi_flags & EF_VI_RX_ZEROCOPY ) efab_flags |= EFHW_VI_RX_ZEROCOPY;
  if( vi_flags & EF_VI_ALLOW_MEMCPY      ) efab_flags |= EFHW_VI_TX_M2M_D2C;
  return efab_flags;
}


/* While Onload always sets a buffer for VI statistics, ef_vi only does so if
 * we need to maintain statistics to track non-errors. */
static int /*bool*/ need_vi_stats_buf(unsigned vi_flags)
{
  /* At present, we don't record any non-errors in the statistics buffer. */
  return 0;
}


/* Certain VI functionalities are only supported on certain NIC types.
 * This function validates that the requested functionality is present
 * on the selected NIC. */
static int check_nic_compatibility(unsigned vi_flags, enum ef_vi_arch ef_vi_arch)
{
  switch (ef_vi_arch) {
  case EF_VI_ARCH_EF10:
    return 0;

  case EF_VI_ARCH_EF100:
    if (vi_flags & EF_VI_RX_TIMESTAMPS) {
      LOGVV(ef_log("%s: ERROR: RX TIMESTAMPS flag not supported"
                   " on EF100 architecture", __FUNCTION__));
      return -EOPNOTSUPP;
    }
    if (vi_flags & EF_VI_TX_TIMESTAMPS) {
      LOGVV(ef_log("%s: ERROR: TX TIMESTAMPS flag not supported"
                   " on EF100 architecture", __FUNCTION__));
      return -EOPNOTSUPP;
    }
    return 0;

  case EF_VI_ARCH_AF_XDP:
    if (vi_flags & EF_VI_TX_PUSH_ALWAYS) {
      LOGVV(ef_log("%s: ERROR: TX PUSH ALWAYS flag not supported"
                   " on AF_XDP architecture", __FUNCTION__));
      return -EOPNOTSUPP;
    }
    if (vi_flags & EF_VI_RX_TIMESTAMPS) {
      LOGVV(ef_log("%s: ERROR: RX TIMESTAMPS flag not supported"
                   " on AF_XDP architecture", __FUNCTION__));
      return -EOPNOTSUPP;
    }
    if (vi_flags & EF_VI_TX_TIMESTAMPS) {
      LOGVV(ef_log("%s: ERROR: TX TIMESTAMPS flag not supported"
                   " on AF_XDP architecture", __FUNCTION__));
      return -EOPNOTSUPP;
    }
    return 0;

  case EF_VI_ARCH_EFCT:
    if (vi_flags & EF_VI_RX_EVENT_MERGE) {
      LOGVV(ef_log("%s: ERROR: RX EVENT MERGE flag not supported"
                   " on EFCT architecture", __FUNCTION__));
      return -EOPNOTSUPP;
    }
    return 0;

  case EF_VI_ARCH_EF10CT:
    /* TODO EF10CT Allow everything -- Maybe this should be the same as EFCT */
    return 0;

  default:
    return -EINVAL;
  }
}


static int get_ts_format(ef_driver_handle vi_dh, int res_id,
                         enum ef_timestamp_format* ts_format)
{
  ci_resource_op_t op;
  int rc;
  op.id = efch_make_resource_id(res_id);
  op.op = CI_RSOP_VI_GET_TS_FORMAT;
  rc = ci_resource_op(vi_dh, &op);
  if( rc == 0 ) {
    *ts_format = op.u.vi_ts_format.out_ts_format;
    return 0;
  }
  /* This driver can't tell us the TX format.  So this must be a Hunti
   * chip, and the appropriate format is...
   */
  *ts_format = TS_FORMAT_SECONDS_27FRACTION;
  return 0;
}


static int get_ts_correction(ef_driver_handle vi_dh, int res_id,
			     int* rx_ts_correction, int* tx_ts_correction)
{
  ci_resource_op_t op;
  int rc;
  op.id = efch_make_resource_id(res_id);
  op.op = CI_RSOP_VI_GET_TS_CORRECTION;
  rc = ci_resource_op(vi_dh, &op);
  if( rc == 0 ) {
    *rx_ts_correction = op.u.vi_ts_correction.out_rx_ts_correction;
    *tx_ts_correction = op.u.vi_ts_correction.out_tx_ts_correction;
    return 0;
  }
  op.op = CI_RSOP_VI_GET_RX_TS_CORRECTION;
  rc = ci_resource_op(vi_dh, &op);
  *rx_ts_correction = op.u.vi_rx_ts_correction.out_rx_ts_correction;
  /* This driver can't tell us the TX correction.  So this must be a Hunti
   * chip, and the appropriate correction is...
   */
  *tx_ts_correction = 178;
  return rc;
}


int ef_vi_transmit_alt_alloc(struct ef_vi* vi, ef_driver_handle vi_dh,
                             int num_alts, size_t buf_space)
{
  ci_resource_op_t op;
  int i, rc;
  unsigned max_hw;

  if( num_alts <= 0 ) {
    LOGVV(ef_log("%s: ERROR: can't allocate < 1 alternative", __func__));
    return -EINVAL;
  }
  if( buf_space == 0 ) {
    LOGVV(ef_log("%s: ERROR: can't allocate 0 buffer space", __func__));
    return -EINVAL;
  }
  if( ! (vi->vi_flags & EF_VI_TX_ALT) ) {
    LOGVV(ef_log("%s: ERROR: EF_VI_TX_ALT flag not set", __func__));
    return -EINVAL;
  }
  if( vi->tx_alt_id2hw != NULL ) {
    LOGVV(ef_log("%s: ERROR: already called", __func__));
    return -EALREADY;
  }
  vi->tx_alt_id2hw = malloc(num_alts * sizeof(vi->tx_alt_id2hw[0]));
  if( vi->tx_alt_id2hw == NULL ) {
    LOGVV(ef_log("%s: ERROR: out of memory (num_alts=%d)", __func__, num_alts));
    return -ENOMEM;
  }

  memset(&op, 0, sizeof(op));
  op.id = efch_make_resource_id(vi->vi_resource_id);
  op.op = CI_RSOP_VI_TX_ALT_ALLOC;
  op.u.vi_tx_alt_alloc_in.num_alts = num_alts;
  op.u.vi_tx_alt_alloc_in.buf_space_32b = (buf_space + 31) / 32;
  if( (rc = ci_resource_op(vi_dh, &op)) < 0 ) {
    LOGVV(ef_log("%s: ERROR: driver returned %d", __func__, rc));
    free(vi->tx_alt_id2hw);
    vi->tx_alt_id2hw = NULL;
    return rc;
  }

  vi->tx_alt_num = num_alts;
  max_hw = 0;
  for( i = 0; i < num_alts; ++i ) {
    vi->tx_alt_id2hw[i] = op.u.vi_tx_alt_alloc_out.alt_ids[i];
    if( vi->tx_alt_id2hw[i] > max_hw )
      max_hw = vi->tx_alt_id2hw[i];
  }
  vi->tx_alt_hw2id = calloc(max_hw + 1, sizeof(vi->tx_alt_hw2id[0]));
  if( vi->tx_alt_hw2id == NULL ) {
    LOGVV(ef_log("%s: ERROR: out of memory (max_hw=%u)", __func__, max_hw));
    free(vi->tx_alt_id2hw);
    vi->tx_alt_id2hw = NULL;
    return -ENOMEM;
  }
  for( i = 0; i < num_alts; ++i )
    vi->tx_alt_hw2id[vi->tx_alt_id2hw[i]] = i;
  return 0;
}

int ef_vi_transmit_alt_free(struct ef_vi* vi, ef_driver_handle vi_dh)
{
  ci_resource_op_t op;
  int rc;

  if( ! (vi->vi_flags & EF_VI_TX_ALT) ) {
    LOGVV(ef_log("%s: ERROR: EF_VI_TX_ALT flag not set", __func__));
    return -EINVAL;
  }

  if( vi->tx_alt_id2hw == NULL ) {
    LOGVV(ef_log("%s: ERROR: alloc not called", __func__));
    return -EINVAL;
  }

  free(vi->tx_alt_id2hw);
  vi->tx_alt_id2hw = NULL;

  free(vi->tx_alt_hw2id);
  vi->tx_alt_hw2id = NULL;

  memset(&op, 0, sizeof(op));
  op.id = efch_make_resource_id(vi->vi_resource_id);
  op.op = CI_RSOP_VI_TX_ALT_FREE;
  if( (rc = ci_resource_op(vi_dh, &op)) < 0 ) {
    LOGVV(ef_log("%s: ERROR: driver returned %d", __func__, rc));
    return rc;
  }

  return 0;
}



static int
__ef_vi_transmit_alt_query_buffering(ef_vi * vi,
                                     int ifindex,
                                     ef_driver_handle dh, int pd_id,
                                     ef_driver_handle pd_dh,
                                     int n_alts)

{
  unsigned long buffer_size;
  unsigned long available_buffering;

  if( ! (vi->vi_flags & EF_VI_TX_ALT) ) {
    LOGVV(ef_log("%s: ERROR: EF_VI_TX_ALT flag not set", __func__));
    return -EINVAL;
  }
  int rc = __ef_vi_capabilities_get(dh, ifindex, pd_id, pd_dh,
                                    EF_VI_CAP_TX_ALTERNATIVES_CP_BUFFERS,
                                    &available_buffering);
  if( rc != 0 ) {
    LOGVV(ef_log("%s: ERROR: failed to query buffer count: rc=%d", __func__,
                 rc));
    return rc;
  }

  rc = __ef_vi_capabilities_get(dh, ifindex, pd_id, pd_dh,
                                EF_VI_CAP_TX_ALTERNATIVES_CP_BUFFER_SIZE,
                                &buffer_size);
  if( rc != 0 ) {
    LOGVV(ef_log("%s: ERROR: failed to query buffer size: rc=%d", __func__,
                 rc));
    return rc;
  }

  switch( vi->nic_type.arch ) {
  case EF_VI_ARCH_EF10:
    return buffer_size * (available_buffering - 2*n_alts);

  default:
    return -EINVAL;
  }
  
  return 0;
}

int ef_vi_transmit_alt_query_buffering(struct ef_vi* vi,
                                       int ifindex,
                                       ef_driver_handle dh, 
                                       int n_alts)
{
  return __ef_vi_transmit_alt_query_buffering(vi, ifindex, dh, -1, -1, n_alts);
}


int ef_pd_transmit_alt_query_buffering(ef_vi * vi,
                                       ef_driver_handle dh, ef_pd* pd,
                                       ef_driver_handle pd_dh,
                                       int n_alts)
{
  return __ef_vi_transmit_alt_query_buffering(vi, -1, dh, pd->pd_resource_id, pd_dh, n_alts);
}

int ef_vi_transmit_alt_query_overhead(ef_vi* vi,
                                      struct ef_vi_transmit_alt_overhead *out)
{
  /* This holds true on all current hardware. */
  const uint32_t MEDFORD_BYTES_PER_WORD = 32;

  if( (vi->nic_type.arch != EF_VI_ARCH_EF10) ||
      (vi->nic_type.variant == 'A') ||
      ! (vi->vi_flags & EF_VI_TX_ALT) ) {
    LOGVV(ef_log("%s: ERROR: alts not supported on this VI", __func__));
    return -EINVAL;
  }

  out->pre_round = MEDFORD_BYTES_PER_WORD - 1;
  out->mask = ~(MEDFORD_BYTES_PER_WORD - 1);
  out->post_round = MEDFORD_BYTES_PER_WORD;

  return 0;
}


/****************************************************************************/

void ef_vi_set_intf_ver(char* intf_ver, size_t len)
{
  /* Bodge interface requested to match the one used in
   * openonload-201405-u1.  The interface has changed since then, but in
   * ways that are forward and backward compatible with
   * openonload-201405-u1.  (This is almost true: The exception is addition
   * of EFCH_PD_FLAG_MCAST_LOOP).
   */
  strncpy(intf_ver, "1518b4f7ec6834a578c7a807736097ce", len);

  /* This comparison exists as an extra review gate to ensure that we
   * carefully check that the API is backward-compatible, since the above
   * bodge no longer does it automatically. If this breaks then change the
   * checksum (having done human review to ensure that the API hasn't been
   * changed incompatibly).
   * Note that currently the developer build and distribution build have an
   * identical source file; if this should ever change in the future (e.g.
   * due to unifdef or licence string changes) then this test will need
   * enhancement.
   * It'd also be possible to enhance the checksum computation to be smarter
   * (e.g. by ignoring comments, etc.).
   */
<<<<<<< HEAD
  if( strcmp(EFCH_INTF_VER, "39529da6f9e63ab28c24c71336dbd3f7") ) {
=======
  if( strcmp(EFCH_INTF_VER, "905a7723b5b3fd4163e5315f76585862") ) {
>>>>>>> c552f701
    fprintf(stderr, "ef_vi: ERROR: char interface has changed\n");
    abort();
  }
}

static int init_design_parameters(ef_vi* vi)
{
  int rc;
  ci_resource_op_t op;
  struct efab_nic_design_parameters dp;

  if( ! vi->internal_ops.design_parameters )
    return 0;

  op.op = CI_RSOP_VI_DESIGN_PARAMETERS;
  op.id = efch_make_resource_id(vi->vi_resource_id);
  op.u.design_parameters.data_ptr = (uint64_t)&dp;
  op.u.design_parameters.data_len = sizeof(dp);
  rc = ci_resource_op(vi->dh, &op);
  if( rc == -EOPNOTSUPP )
    dp.known_size = 0;
  else if( rc < 0 )
    return rc;

  return vi->internal_ops.design_parameters(vi, &dp);
}

int __ef_vi_alloc(ef_vi* vi, ef_driver_handle vi_dh,
                  efch_resource_id_t pd_or_vi_set_id,
                  ef_driver_handle pd_or_vi_set_dh,
                  int index_in_vi_set, int evq_capacity,
                  int rxq_capacity, int txq_capacity,
                  ef_vi* evq, ef_driver_handle evq_dh,
                  int vi_clustered, enum ef_vi_flags vi_flags)
{
  struct ef_vi_nic_type nic_type;
  ci_resource_alloc_t ra;
  char *mem_mmap_ptr_orig, *mem_mmap_ptr;
  char *io_mmap_ptr;
  char* ctpio_mmap_ptr;
  ef_vi_state* state;
  int rc;
  const char* s;
  uint32_t* ids;
  void* p;
  int q_label;
  int state_bytes;

  if( txq_capacity < 0 && (s = getenv("EF_VI_TXQ_SIZE")) )
    txq_capacity = atoi(s);
  if( rxq_capacity < 0 && (s = getenv("EF_VI_RXQ_SIZE")) )
    rxq_capacity = atoi(s);

  EF_VI_BUG_ON((evq == NULL) != (evq_capacity != 0));
  EF_VI_BUG_ON(! evq_capacity && ! rxq_capacity && ! txq_capacity);

  if( pd_or_vi_set_dh < 0 )
    return -EINVAL;
  if( (vi_flags & EF_VI_TX_ALT) && (vi_flags & EF_VI_TX_TIMESTAMPS) ) {
    LOGVV(ef_log("%s: ERROR: EF_VI_TX_ALT and EF_VI_TX_TIMESTAMPS not "
                 "supported together", __func__));
    return -EOPNOTSUPP;
  }

  /* Ensure ef_vi_free() only frees what we allocate. */
  io_mmap_ptr = NULL;
  mem_mmap_ptr = mem_mmap_ptr_orig = NULL;
  ctpio_mmap_ptr = NULL;

  if( evq == NULL )
    q_label = 0;
  else if( (q_label = evq->vi_qs_n) == EF_VI_MAX_QS )
    return -EBUSY;

  if( evq_capacity < 0 )
    evq_capacity = -1 - ef_vi_evq_clear_stride();
  else if( evq_capacity > 0 )
    evq_capacity += ef_vi_evq_clear_stride();

  if( evq_capacity < 0 && (s = getenv("EF_VI_EVQ_SIZE")) )
    evq_capacity = atoi(s);
  if( evq_capacity < 0 && (vi_flags & EF_VI_RX_PACKED_STREAM) )
    /* At time of writing we're doing this at user-level as well as in
     * driver.  Utimately we want this default to be applied in the driver
     * so we don't have to know this magic number (which may change in
     * future).  For now we also apply it here so that the default will be
     * applied when running against a 201405-u1 driver.  This can be
     * removed once the driver ABI changes.
     */
    evq_capacity = 32768;

  /* Allocate resource and mmap. */
  memset(&ra, 0, sizeof(ra));
  ef_vi_set_intf_ver(ra.intf_ver, sizeof(ra.intf_ver));
  ra.ra_type = EFRM_RESOURCE_VI;
  ra.u.vi_in.pd_or_vi_set_fd = pd_or_vi_set_dh;
  ra.u.vi_in.pd_or_vi_set_rs_id = pd_or_vi_set_id;
  ra.u.vi_in.vi_set_instance = index_in_vi_set;
  ra.u.vi_in.ps_buf_size_kb = (vi_flags & EF_VI_RX_PS_BUF_SIZE_64K) ? 64 : 1024;
  if( evq != NULL ) {
    ra.u.vi_in.evq_fd = evq_dh;
    ra.u.vi_in.evq_rs_id = efch_make_resource_id(evq->vi_resource_id);
  }
  else {
    ra.u.vi_in.evq_fd = -1;
    evq = vi;
  }
  ra.u.vi_in.evq_capacity = evq_capacity;
  ra.u.vi_in.txq_capacity = txq_capacity;
  ra.u.vi_in.rxq_capacity = rxq_capacity;
  ra.u.vi_in.tx_q_tag = q_label;
  ra.u.vi_in.rx_q_tag = q_label;
  ra.u.vi_in.flags = vi_flags_to_efab_flags(vi_flags);
  /* [ra.u.vi_in.ifindex] is unused as we've ensured that [pd_or_vi_set_dh] is
   * valid. */
  rc = ci_resource_alloc(vi_dh, &ra);
  if( rc < 0 ) {
    LOGVV(ef_log("%s: ci_resource_alloc %d", __FUNCTION__, rc));
    goto fail1;
  }
  if ( ra.u.vi_out.nic_flags & EFHW_VI_NIC_CTPIO_ONLY &&
       ra.u.vi_out.txq_capacity )
    vi_flags |= EF_VI_TX_CTPIO;

  evq_capacity = ra.u.vi_out.evq_capacity;
  txq_capacity = ra.u.vi_out.txq_capacity;
  rxq_capacity = ra.u.vi_out.rxq_capacity;

  state_bytes = ef_vi_calc_state_bytes(rxq_capacity, txq_capacity);
  rc = ci_resource_mmap(vi_dh, ra.out_id.index, EFCH_VI_MMAP_STATE,
                        CI_ROUND_UP(state_bytes, CI_PAGE_SIZE), &p);
  if( rc < 0 ) {
    LOGVV(ef_log("%s: ci_resource_mmap (state) %d", __FUNCTION__, rc));
    goto fail1;
  }
  state = (void*)p;

  if( ra.u.vi_out.io_mmap_bytes ) {
    rc = ci_resource_mmap(vi_dh, ra.out_id.index, EFCH_VI_MMAP_IO,
			  ra.u.vi_out.io_mmap_bytes, &p);
    if( rc < 0 ) {
      LOGVV(ef_log("%s: ci_resource_mmap (io) %d", __FUNCTION__, rc));
      goto fail2;
    }
    io_mmap_ptr = (char*) p;
  }

  if( ra.u.vi_out.mem_mmap_bytes ) {
    rc = ci_resource_mmap(vi_dh, ra.out_id.index, EFCH_VI_MMAP_MEM,
			  ra.u.vi_out.mem_mmap_bytes, &p);
    if( rc < 0 ) {
      LOGVV(ef_log("%s: ci_resource_mmap (mem) %d", __FUNCTION__, rc));
      goto fail3;
    }
    mem_mmap_ptr = mem_mmap_ptr_orig = (char*) p;
  }

  if( vi_flags & EF_VI_TX_CTPIO ) {
    rc = ci_resource_mmap(vi_dh, ra.out_id.index, EFCH_VI_MMAP_CTPIO,
			  CTPIO_MMAP_LEN, &p);
    if( rc < 0 ) {
      LOGVV(ef_log("%s: ci_resource_mmap (ctpio) %d", __FUNCTION__, rc));
      goto fail4;
    }
    ctpio_mmap_ptr = (char*) p;
  }

  rc = ef_vi_arch_from_efhw_arch(ra.u.vi_out.nic_arch);
  EF_VI_BUG_ON(rc < 0);
  nic_type.arch = (unsigned char) rc;
  nic_type.variant = ra.u.vi_out.nic_variant;
  nic_type.revision = ra.u.vi_out.nic_revision;
  nic_type.nic_flags = ra.u.vi_out.nic_flags;

  rc = check_nic_compatibility(vi_flags, nic_type.arch);
  if( rc != 0 ) {
    LOGVV(ef_log("%s: check_nic_compatibility(%x, %d) %d", __FUNCTION__, vi_flags, nic_type.arch, rc));
    goto fail5;
  }

  ids = (void*) (state + 1);

  rc = ef_vi_init(vi, nic_type.arch, nic_type.variant, nic_type.revision,
	     vi_flags, nic_type.nic_flags, state);
  if( rc < 0 ) {
    LOGVV(ef_log("%s: ef_vi_init failed (%d)", __func__, rc));
    goto fail5;
  }
  ef_vi_init_out_flags(vi, (ra.u.vi_out.out_flags & EFHW_VI_CLOCK_SYNC_STATUS) ?
                       EF_VI_OUT_CLOCK_SYNC_STATUS : 0);
  ef_vi_init_io(vi, io_mmap_ptr);
  vi->dh = vi_dh;
  vi->vi_resource_id = ra.out_id.index;
  vi->vi_i = ra.u.vi_out.instance;
  vi->abs_idx = ( ra.u.vi_out.out_flags & EFHW_VI_ABS_IDX_SET )
    ? ra.u.vi_out.abs_idx : -1;
  ef_vi_init_qs(vi, (void*)mem_mmap_ptr, ids, evq_capacity, rxq_capacity,
                ra.u.vi_out.rx_prefix_len, txq_capacity);

  rc = init_design_parameters(vi);
  if( rc < 0 )
    goto fail5;

  if( vi->max_efct_rxq ) {
    rc = efct_vi_mmap_init(vi, rxq_capacity);
    if( rc ) {
      LOGVV(ef_log("%s: mmap (efct reserve) %d", __FUNCTION__, rc));
      goto fail5;
    }
  }

  if( vi_flags & (EF_VI_RX_TIMESTAMPS | EF_VI_TX_TIMESTAMPS) ) {
    int rx_ts_correction, tx_ts_correction;
    enum ef_timestamp_format ts_format;
    rc = get_ts_correction(vi_dh, ra.out_id.index,
                            &rx_ts_correction, &tx_ts_correction);
    if( rc < 0 )
      goto fail6;
    if( rxq_capacity )
      ef_vi_init_rx_timestamping(vi, rx_ts_correction);
    if( txq_capacity )
      ef_vi_init_tx_timestamping(vi, tx_ts_correction);
    rc = get_ts_format(vi_dh, ra.out_id.index,
                        &ts_format);
    if( rc < 0 )
      goto fail6;
    ef_vi_set_ts_format(vi, ts_format);
  }

  if( need_vi_stats_buf(vi_flags) ) {
    ef_vi_stats* stats = calloc(1, sizeof(ef_vi_stats));
    if( stats == NULL )
      goto fail6;
    ef_vi_set_stats_buf(vi, stats);
  }

  vi->vi_io_mmap_ptr = io_mmap_ptr;
  vi->vi_mem_mmap_ptr = mem_mmap_ptr_orig;
  vi->vi_ctpio_mmap_ptr = ctpio_mmap_ptr;
  vi->vi_io_mmap_bytes = ra.u.vi_out.io_mmap_bytes;
  vi->vi_mem_mmap_bytes = ra.u.vi_out.mem_mmap_bytes;
  vi->ep_state_bytes = state_bytes;
  if( ra.u.vi_out.out_flags & EFHW_VI_PS_BUF_SIZE_SET )
    vi->vi_ps_buf_size = ra.u.vi_out.ps_buf_size;
  else
    vi->vi_ps_buf_size = 1024 * 1024;
  BUG_ON(vi->vi_ps_buf_size != 64*1024 &&
         vi->vi_ps_buf_size != 1024*1024);
  vi->vi_clustered = vi_clustered;
  vi->vi_is_packed_stream = !! (vi_flags & EF_VI_RX_PACKED_STREAM);
  ef_vi_init_state(vi);
  rc = ef_vi_add_queue(evq, vi);
  BUG_ON(rc != q_label);

  if( vi->vi_flags & EF_VI_TX_CTPIO )
    ef_vi_ctpio_init(vi);
  if( vi->vi_is_packed_stream )
    ef_vi_packed_stream_update_credit(vi);

  return q_label;

 fail6:
  if( vi->max_efct_rxq )
    efct_vi_munmap(vi);
 fail5:
  if( ctpio_mmap_ptr != NULL )
    ci_resource_munmap(vi_dh, ctpio_mmap_ptr, CTPIO_MMAP_LEN);
 fail4:
  if( mem_mmap_ptr_orig != NULL )
    ci_resource_munmap(vi_dh, mem_mmap_ptr_orig, ra.u.vi_out.mem_mmap_bytes);
 fail3:
  if( io_mmap_ptr != NULL )
    ci_resource_munmap(vi_dh, io_mmap_ptr, ra.u.vi_out.io_mmap_bytes);
 fail2:
  if( state != NULL )
    ci_resource_munmap(vi_dh, state, state_bytes);
 fail1:
  --evq->vi_qs_n;
  return rc;
}


int ef_vi_alloc_from_pd(ef_vi* vi, ef_driver_handle vi_dh,
			struct ef_pd* pd, ef_driver_handle pd_dh,
			int evq_capacity, int rxq_capacity, int txq_capacity,
			ef_vi* evq_opt, ef_driver_handle evq_dh,
			enum ef_vi_flags flags)
{
  efch_resource_id_t res_id = efch_make_resource_id(pd->pd_resource_id);
  int index_in_vi_set = 0;
  int vi_clustered = 0;

  if( pd->pd_flags & EF_PD_PHYS_MODE )
    flags |= EF_VI_TX_PHYS_ADDR | EF_VI_RX_PHYS_ADDR;
  else
    flags &= ~(EF_VI_TX_PHYS_ADDR | EF_VI_RX_PHYS_ADDR);

  if( pd->pd_cluster_sock != -1 ) {
    pd_dh = pd->pd_cluster_dh;
    res_id = efch_make_resource_id(
                                   pd->pd_cluster_viset_resource_id);
    index_in_vi_set = pd->pd_cluster_viset_index;
    vi_clustered = 1;
  }
  return __ef_vi_alloc(vi, vi_dh, res_id, pd_dh, index_in_vi_set, evq_capacity,
                       rxq_capacity, txq_capacity,
                       evq_opt, evq_dh, vi_clustered, flags);
}


int ef_vi_alloc_from_set(ef_vi* vi, ef_driver_handle vi_dh,
			 ef_vi_set* vi_set, ef_driver_handle vi_set_dh,
			 int index_in_vi_set, int evq_capacity,
			 int rxq_capacity, int txq_capacity,
			 ef_vi* evq_opt, ef_driver_handle evq_dh,
			 enum ef_vi_flags flags)
{
  if( vi_set->vis_pd->pd_flags & EF_PD_PHYS_MODE )
    flags |= EF_VI_TX_PHYS_ADDR | EF_VI_RX_PHYS_ADDR;
  else
    flags &= ~(EF_VI_TX_PHYS_ADDR | EF_VI_RX_PHYS_ADDR);
  return __ef_vi_alloc(vi, vi_dh,
                       efch_make_resource_id(vi_set->vis_res_id),
                       vi_set_dh, index_in_vi_set,
                       evq_capacity, rxq_capacity, txq_capacity,
                       evq_opt, evq_dh, 0, flags);
}


int ef_vi_free(ef_vi* ep, ef_driver_handle fd)
{
  int rc;

  if( ep->max_efct_rxq )
    efct_vi_munmap(ep);

  if( ep->vi_ctpio_mmap_ptr != NULL ) {
    rc = ci_resource_munmap(fd, ep->vi_ctpio_mmap_ptr, CTPIO_MMAP_LEN);
    if( rc < 0 ) {
      LOGV(ef_log("%s: ci_resource_munmap CTPIO %d", __FUNCTION__, rc));
      return rc;
    }
  }

  if( ep->vi_io_mmap_ptr != NULL ) {
    rc = ci_resource_munmap(fd, ep->vi_io_mmap_ptr, ep->vi_io_mmap_bytes);
    if( rc < 0 ) {
      LOGV(ef_log("%s: ci_resource_munmap %d", __FUNCTION__, rc));
      return rc;
    }
  }

  if( ep->vi_mem_mmap_ptr != NULL ) {
    /* TODO: support variable sized DMAQ and evq */
    rc = ci_resource_munmap(fd, ep->vi_mem_mmap_ptr, ep->vi_mem_mmap_bytes);
    if( rc < 0 ) {
      LOGVV(ef_log("%s: ci_resource_munmap iobuffer %d", __FUNCTION__, rc));
      return rc;
    }
  }

  if( ep->ep_state != NULL ) {
    rc = ci_resource_munmap(fd, ep->ep_state, ep->ep_state_bytes);
    if( rc < 0 ) {
      LOGV(ef_log("%s: ci_resource_munmap %d", __FUNCTION__, rc));
      return rc;
    }
  }

  free(ep->tx_alt_id2hw);
  free(ep->tx_alt_hw2id);
  free(ep->vi_stats);

  EF_VI_DEBUG(memset(ep, 0, sizeof(*ep)));

  LOGVVV(ef_log("%s: DONE", __FUNCTION__));
  return 0;
}


unsigned ef_vi_mtu(ef_vi* vi, ef_driver_handle fd)
{
  ci_resource_op_t op;
  int rc;

  op.op = CI_RSOP_VI_GET_MTU;
  op.id = efch_make_resource_id(vi->vi_resource_id);
  rc = ci_resource_op(fd, &op);
  if( rc < 0 ) {
    LOGV(ef_log("%s: ci_resource_op %d", __FUNCTION__, rc));
    return 0;
  }
  return op.u.vi_get_mtu.out_mtu;
}


int ef_vi_get_mac(ef_vi* vi, ef_driver_handle dh, void* mac_out)
{
  ci_resource_op_t op;
  int rc;

  op.op = CI_RSOP_VI_GET_MAC;
  op.id = efch_make_resource_id(vi->vi_resource_id);
  rc = ci_resource_op(dh, &op);
  if( rc < 0 )
    LOGV(ef_log("%s: ci_resource_op %d", __FUNCTION__, rc));
  memcpy(mac_out, op.u.vi_get_mac.out_mac, 6);
  return rc;
}


int ef_vi_flush(ef_vi* ep, ef_driver_handle fd)
{
  ci_resource_op_t op;
  int rc;

  op.op = CI_RSOP_PT_ENDPOINT_FLUSH;
  op.id = efch_make_resource_id(ep->vi_resource_id);
  rc = ci_resource_op(fd, &op);
  if( rc < 0 ) {
    LOGV(ef_log("ef_vi_flush: ci_resource_op %d", rc));
    return rc;
  }

  return 0;
}


int ef_vi_pace(ef_vi* ep, ef_driver_handle fd, int val)
{
  LOGV(ef_log("ef_vi_pace: not supported"));
  return -EOPNOTSUPP;
}

/* TODO move this to driver code as EFHW_* APIs are not userspace interface */
int ef_vi_arch_from_efhw_arch(int efhw_arch)
{
  switch( efhw_arch ) {
  case EFHW_ARCH_EF10:
    return EF_VI_ARCH_EF10;
  case EFHW_ARCH_EF100:
    return EF_VI_ARCH_EF100;
  case EFHW_ARCH_EFCT:
    return EF_VI_ARCH_EFCT;
  case EFHW_ARCH_AF_XDP:
    return EF_VI_ARCH_AF_XDP;
  case EFHW_ARCH_EF10CT:
    return EF_VI_ARCH_EF10CT;
  default:
    return -1;
  }
}

/*! \cidoxg_end */<|MERGE_RESOLUTION|>--- conflicted
+++ resolved
@@ -374,11 +374,7 @@
    * It'd also be possible to enhance the checksum computation to be smarter
    * (e.g. by ignoring comments, etc.).
    */
-<<<<<<< HEAD
-  if( strcmp(EFCH_INTF_VER, "39529da6f9e63ab28c24c71336dbd3f7") ) {
-=======
-  if( strcmp(EFCH_INTF_VER, "905a7723b5b3fd4163e5315f76585862") ) {
->>>>>>> c552f701
+  if( strcmp(EFCH_INTF_VER, "f485184302ff4e23c9d564859a3597fd") ) {
     fprintf(stderr, "ef_vi: ERROR: char interface has changed\n");
     abort();
   }
