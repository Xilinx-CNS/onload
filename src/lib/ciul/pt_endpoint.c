/* SPDX-License-Identifier: BSD-2-Clause */
/* X-SPDX-Copyright-Text: (c) Copyright 2003-2020 Xilinx, Inc. */
/**************************************************************************\
*//*! \file
** <L5_PRIVATE L5_SOURCE>
** \author  djr
**  \brief  Allocate a VI resource.
**   \date  
**    \cop  (c) Level 5 Networks Limited.
** </L5_PRIVATE>
*//*
\**************************************************************************/
  
/*! \cidoxg_lib_ef */
#include <etherfabric/vi.h>
#include <etherfabric/pd.h>
#include <etherfabric/capabilities.h>
#include <ci/efhw/common.h>
#include "ef_vi_internal.h"
#include "driver_access.h"
#include "logging.h"
#include "efch_intf_ver.h"
#include <stdio.h>
#include <net/if.h>

#define CTPIO_MMAP_LEN CI_PAGE_SIZE

/* ****************************************************************************
 * This set of functions provides the equivalent functionality of the
 * kernel vi resource manager.  They fully resolve the base addresses of
 * the Rx & Tx doorbell & DMA queue.
 */
/* TODO move this to driver code as EFHW_* APIs are not userspace interface */
static unsigned vi_flags_to_efab_flags(unsigned vi_flags)
{
  unsigned efab_flags = 0u;
  if( vi_flags & EF_VI_TX_PHYS_ADDR      ) efab_flags |= EFHW_VI_TX_PHYS_ADDR_EN;
  if( vi_flags & EF_VI_RX_PHYS_ADDR      ) efab_flags |= EFHW_VI_RX_PHYS_ADDR_EN;
  if( vi_flags & EF_VI_TX_IP_CSUM_DIS    ) efab_flags |= EFHW_VI_TX_IP_CSUM_DIS;
  if( vi_flags & EF_VI_TX_TCPUDP_CSUM_DIS) efab_flags |= EFHW_VI_TX_TCPUDP_CSUM_DIS;
  if( vi_flags & EF_VI_TX_TCPUDP_ONLY    ) efab_flags |= EFHW_VI_TX_TCPUDP_ONLY;
  if( vi_flags & EF_VI_TX_FILTER_IP      ) efab_flags |= EFHW_VI_TX_IP_FILTER_EN;
  if( vi_flags & EF_VI_TX_FILTER_MAC     ) efab_flags |= EFHW_VI_TX_ETH_FILTER_EN;
  if( vi_flags & EF_VI_TX_FILTER_MASK_1  ) efab_flags |= EFHW_VI_TX_Q_MASK_WIDTH_0;
  if( vi_flags & EF_VI_TX_FILTER_MASK_2  ) efab_flags |= EFHW_VI_TX_Q_MASK_WIDTH_1;
  if( vi_flags & EF_VI_RX_TIMESTAMPS     ) efab_flags |= EFHW_VI_RX_TIMESTAMPS;
  if( vi_flags & EF_VI_TX_TIMESTAMPS     ) efab_flags |= EFHW_VI_TX_TIMESTAMPS;
  if( vi_flags & EF_VI_ENABLE_EV_TIMER   ) efab_flags |= EFHW_VI_ENABLE_EV_TIMER;
  if( vi_flags & EF_VI_RX_PACKED_STREAM  ) efab_flags |=
                                                   (EFHW_VI_RX_PACKED_STREAM |
                                                    EFHW_VI_NO_EV_CUT_THROUGH);
  if( vi_flags & EF_VI_RX_EVENT_MERGE) efab_flags |= (EFHW_VI_RX_PREFIX |
                                                    EFHW_VI_NO_RX_CUT_THROUGH |
                                                    EFHW_VI_ENABLE_RX_MERGE |
                                                    EFHW_VI_NO_EV_CUT_THROUGH);
  if( vi_flags & EF_VI_TX_ALT            ) efab_flags |= EFHW_VI_TX_ALT;
  if( vi_flags & EF_VI_TX_CTPIO          ) efab_flags |= EFHW_VI_TX_CTPIO;
  if( vi_flags & EF_VI_TX_CTPIO_NO_POISON ) efab_flags |=
                                                    EFHW_VI_TX_CTPIO_NO_POISON;
  if( vi_flags & EF_VI_RX_ZEROCOPY ) efab_flags |= EFHW_VI_RX_ZEROCOPY;
  return efab_flags;
}


/* While Onload always sets a buffer for VI statistics, ef_vi only does so if
 * we need to maintain statistics to track non-errors. */
static int /*bool*/ need_vi_stats_buf(unsigned vi_flags)
{
  /* At present, we don't record any non-errors in the statistics buffer. */
  return 0;
}


/* Certain VI functionalities are only supported on certain NIC types.
 * This function validates that the requested functionality is present
 * on the selected NIC. */
static int check_nic_compatibility(unsigned vi_flags, enum ef_vi_arch ef_vi_arch)
{
  switch (ef_vi_arch) {
  case EF_VI_ARCH_EF10:
    return 0;

  case EF_VI_ARCH_EF100:
    if (vi_flags & EF_VI_RX_TIMESTAMPS) {
      LOGVV(ef_log("%s: ERROR: RX TIMESTAMPS flag not supported"
                   " on EF100 architecture", __FUNCTION__));
      return -EOPNOTSUPP;
    }
    if (vi_flags & EF_VI_TX_TIMESTAMPS) {
      LOGVV(ef_log("%s: ERROR: TX TIMESTAMPS flag not supported"
                   " on EF100 architecture", __FUNCTION__));
      return -EOPNOTSUPP;
    }
    return 0;

  case EF_VI_ARCH_AF_XDP:
    if (vi_flags & EF_VI_TX_PUSH_ALWAYS) {
      LOGVV(ef_log("%s: ERROR: TX PUSH ALWAYS flag not supported"
                   " on AF_XDP architecture", __FUNCTION__));
      return -EOPNOTSUPP;
    }
    if (vi_flags & EF_VI_RX_TIMESTAMPS) {
      LOGVV(ef_log("%s: ERROR: RX TIMESTAMPS flag not supported"
                   " on AF_XDP architecture", __FUNCTION__));
      return -EOPNOTSUPP;
    }
    if (vi_flags & EF_VI_TX_TIMESTAMPS) {
      LOGVV(ef_log("%s: ERROR: TX TIMESTAMPS flag not supported"
                   " on AF_XDP architecture", __FUNCTION__));
      return -EOPNOTSUPP;
    }
    return 0;

  case EF_VI_ARCH_EFCT:
    if (vi_flags & EF_VI_RX_EVENT_MERGE) {
      LOGVV(ef_log("%s: ERROR: RX EVENT MERGE flag not supported"
                   " on EFCT architecture", __FUNCTION__));
      return -EOPNOTSUPP;
    }
    return 0;

  default:
    return -EINVAL;
  }
}


static int get_ts_format(ef_driver_handle vi_dh, int res_id,
                         enum ef_timestamp_format* ts_format)
{
  ci_resource_op_t op;
  int rc;
  op.id = efch_make_resource_id(res_id);
  op.op = CI_RSOP_VI_GET_TS_FORMAT;
  rc = ci_resource_op(vi_dh, &op);
  if( rc == 0 ) {
    *ts_format = op.u.vi_ts_format.out_ts_format;
    return 0;
  }
  /* This driver can't tell us the TX format.  So this must be a Hunti
   * chip, and the appropriate format is...
   */
  *ts_format = TS_FORMAT_SECONDS_27FRACTION;
  return 0;
}


static int get_ts_correction(ef_driver_handle vi_dh, int res_id,
			     int* rx_ts_correction, int* tx_ts_correction)
{
  ci_resource_op_t op;
  int rc;
  op.id = efch_make_resource_id(res_id);
  op.op = CI_RSOP_VI_GET_TS_CORRECTION;
  rc = ci_resource_op(vi_dh, &op);
  if( rc == 0 ) {
    *rx_ts_correction = op.u.vi_ts_correction.out_rx_ts_correction;
    *tx_ts_correction = op.u.vi_ts_correction.out_tx_ts_correction;
    return 0;
  }
  op.op = CI_RSOP_VI_GET_RX_TS_CORRECTION;
  rc = ci_resource_op(vi_dh, &op);
  *rx_ts_correction = op.u.vi_rx_ts_correction.out_rx_ts_correction;
  /* This driver can't tell us the TX correction.  So this must be a Hunti
   * chip, and the appropriate correction is...
   */
  *tx_ts_correction = 178;
  return rc;
}


int ef_vi_transmit_alt_alloc(struct ef_vi* vi, ef_driver_handle vi_dh,
                             int num_alts, size_t buf_space)
{
  ci_resource_op_t op;
  int i, rc;
  unsigned max_hw;

  if( num_alts <= 0 ) {
    LOGVV(ef_log("%s: ERROR: can't allocate < 1 alternative", __func__));
    return -EINVAL;
  }
  if( buf_space == 0 ) {
    LOGVV(ef_log("%s: ERROR: can't allocate 0 buffer space", __func__));
    return -EINVAL;
  }
  if( ! (vi->vi_flags & EF_VI_TX_ALT) ) {
    LOGVV(ef_log("%s: ERROR: EF_VI_TX_ALT flag not set", __func__));
    return -EINVAL;
  }
  if( vi->tx_alt_id2hw != NULL ) {
    LOGVV(ef_log("%s: ERROR: already called", __func__));
    return -EALREADY;
  }
  vi->tx_alt_id2hw = malloc(num_alts * sizeof(vi->tx_alt_id2hw[0]));
  if( vi->tx_alt_id2hw == NULL ) {
    LOGVV(ef_log("%s: ERROR: out of memory (num_alts=%d)", __func__, num_alts));
    return -ENOMEM;
  }

  memset(&op, 0, sizeof(op));
  op.id = efch_make_resource_id(vi->vi_resource_id);
  op.op = CI_RSOP_VI_TX_ALT_ALLOC;
  op.u.vi_tx_alt_alloc_in.num_alts = num_alts;
  op.u.vi_tx_alt_alloc_in.buf_space_32b = (buf_space + 31) / 32;
  if( (rc = ci_resource_op(vi_dh, &op)) < 0 ) {
    LOGVV(ef_log("%s: ERROR: driver returned %d", __func__, rc));
    free(vi->tx_alt_id2hw);
    vi->tx_alt_id2hw = NULL;
    return rc;
  }

  vi->tx_alt_num = num_alts;
  max_hw = 0;
  for( i = 0; i < num_alts; ++i ) {
    vi->tx_alt_id2hw[i] = op.u.vi_tx_alt_alloc_out.alt_ids[i];
    if( vi->tx_alt_id2hw[i] > max_hw )
      max_hw = vi->tx_alt_id2hw[i];
  }
  vi->tx_alt_hw2id = calloc(max_hw + 1, sizeof(vi->tx_alt_hw2id[0]));
  if( vi->tx_alt_hw2id == NULL ) {
    LOGVV(ef_log("%s: ERROR: out of memory (max_hw=%u)", __func__, max_hw));
    free(vi->tx_alt_id2hw);
    vi->tx_alt_id2hw = NULL;
    return -ENOMEM;
  }
  for( i = 0; i < num_alts; ++i )
    vi->tx_alt_hw2id[vi->tx_alt_id2hw[i]] = i;
  return 0;
}

int ef_vi_transmit_alt_free(struct ef_vi* vi, ef_driver_handle vi_dh)
{
  ci_resource_op_t op;
  int rc;

  if( ! (vi->vi_flags & EF_VI_TX_ALT) ) {
    LOGVV(ef_log("%s: ERROR: EF_VI_TX_ALT flag not set", __func__));
    return -EINVAL;
  }

  if( vi->tx_alt_id2hw == NULL ) {
    LOGVV(ef_log("%s: ERROR: alloc not called", __func__));
    return -EINVAL;
  }

  free(vi->tx_alt_id2hw);
  vi->tx_alt_id2hw = NULL;

  free(vi->tx_alt_hw2id);
  vi->tx_alt_hw2id = NULL;

  memset(&op, 0, sizeof(op));
  op.id = efch_make_resource_id(vi->vi_resource_id);
  op.op = CI_RSOP_VI_TX_ALT_FREE;
  if( (rc = ci_resource_op(vi_dh, &op)) < 0 ) {
    LOGVV(ef_log("%s: ERROR: driver returned %d", __func__, rc));
    return rc;
  }

  return 0;
}



static int
__ef_vi_transmit_alt_query_buffering(ef_vi * vi,
                                     int ifindex,
                                     ef_driver_handle dh, int pd_id,
                                     ef_driver_handle pd_dh,
                                     int n_alts)

{
  unsigned long buffer_size;
  unsigned long available_buffering;

  if( ! (vi->vi_flags & EF_VI_TX_ALT) ) {
    LOGVV(ef_log("%s: ERROR: EF_VI_TX_ALT flag not set", __func__));
    return -EINVAL;
  }
  int rc = __ef_vi_capabilities_get(dh, ifindex, pd_id, pd_dh,
                                    EF_VI_CAP_TX_ALTERNATIVES_CP_BUFFERS,
                                    &available_buffering);
  if( rc != 0 ) {
    LOGVV(ef_log("%s: ERROR: failed to query buffer count: rc=%d", __func__,
                 rc));
    return rc;
  }

  rc = __ef_vi_capabilities_get(dh, ifindex, pd_id, pd_dh,
                                EF_VI_CAP_TX_ALTERNATIVES_CP_BUFFER_SIZE,
                                &buffer_size);
  if( rc != 0 ) {
    LOGVV(ef_log("%s: ERROR: failed to query buffer size: rc=%d", __func__,
                 rc));
    return rc;
  }

  switch( vi->nic_type.arch ) {
  case EF_VI_ARCH_EF10:
    return buffer_size * (available_buffering - 2*n_alts);

  default:
    return -EINVAL;
  }
  
  return 0;
}

int ef_vi_transmit_alt_query_buffering(struct ef_vi* vi,
                                       int ifindex,
                                       ef_driver_handle dh, 
                                       int n_alts)
{
  return __ef_vi_transmit_alt_query_buffering(vi, ifindex, dh, -1, -1, n_alts);
}


int ef_pd_transmit_alt_query_buffering(ef_vi * vi,
                                       ef_driver_handle dh, ef_pd* pd,
                                       ef_driver_handle pd_dh,
                                       int n_alts)
{
  return __ef_vi_transmit_alt_query_buffering(vi, -1, dh, pd->pd_resource_id, pd_dh, n_alts);
}

int ef_vi_transmit_alt_query_overhead(ef_vi* vi,
                                      struct ef_vi_transmit_alt_overhead *out)
{
  /* This holds true on all current hardware. */
  const uint32_t MEDFORD_BYTES_PER_WORD = 32;

  if( (vi->nic_type.arch != EF_VI_ARCH_EF10) ||
      (vi->nic_type.variant == 'A') ||
      ! (vi->vi_flags & EF_VI_TX_ALT) ) {
    LOGVV(ef_log("%s: ERROR: alts not supported on this VI", __func__));
    return -EINVAL;
  }

  out->pre_round = MEDFORD_BYTES_PER_WORD - 1;
  out->mask = ~(MEDFORD_BYTES_PER_WORD - 1);
  out->post_round = MEDFORD_BYTES_PER_WORD;

  return 0;
}


/****************************************************************************/

static void ef_vi_set_intf_ver(char* intf_ver, size_t len)
{
  /* Bodge interface requested to match the one used in
   * openonload-201405-u1.  The interface has changed since then, but in
   * ways that are forward and backward compatible with
   * openonload-201405-u1.  (This is almost true: The exception is addition
   * of EFCH_PD_FLAG_MCAST_LOOP).
   */
  if(intf_ver != NULL)
    strncpy(intf_ver, "1518b4f7ec6834a578c7a807736097ce", len);

  /* This comparison exists as an extra review gate to ensure that we
   * carefully check that the API is backward-compatible, since the above
   * bodge no longer does it automatically. If this breaks then change the
   * checksum (having done human review to ensure that the API hasn't been
   * changed incompatibly).
   * Note that currently the developer build and distribution build have an
   * identical source file; if this should ever change in the future (e.g.
   * due to unifdef or licence string changes) then this test will need
   * enhancement.
   * It'd also be possible to enhance the checksum computation to be smarter
   * (e.g. by ignoring comments, etc.).
   */
<<<<<<< HEAD
  if( strcmp(EFCH_INTF_VER, "6e6ee9419c8d26fca9bff2b6c30b0596") ) {
=======
  if( strcmp(EFCH_INTF_VER, "57ef701e422d1a08065360c21c25f4f0") ) {
>>>>>>> f309dec5
    fprintf(stderr, "ef_vi: ERROR: char interface has changed\n");
    abort();
  }
}

void ef_vi_init_resource_alloc(ci_resource_alloc_t *alloc, uint32_t type)
{
  memset(alloc, 0, sizeof(*alloc));
  ef_vi_set_intf_ver(alloc->intf_ver, sizeof(alloc->intf_ver));
  alloc->ra_type = type;
  EF_VI_BUILD_ASSERT(sizeof(*alloc) >= CI_RESOURCE_ALLOC_BASE_SIZE);
  alloc->in_struct_size = sizeof(*alloc) - CI_RESOURCE_ALLOC_BASE_SIZE;
}

static int init_design_parameters(ef_vi* vi)
{
  int rc;
  ci_resource_op_t op;
  struct efab_nic_design_parameters dp;

  if( ! vi->internal_ops.design_parameters )
    return 0;

  op.op = CI_RSOP_VI_DESIGN_PARAMETERS;
  op.id = efch_make_resource_id(vi->vi_resource_id);
  op.u.design_parameters.data_ptr = (uint64_t)&dp;
  op.u.design_parameters.data_len = sizeof(dp);
  rc = ci_resource_op(vi->dh, &op);
  if( rc == -EOPNOTSUPP )
    dp.known_size = 0;
  else if( rc < 0 )
    return rc;

  return vi->internal_ops.design_parameters(vi, &dp);
}

int __ef_vi_alloc(ef_vi* vi, ef_driver_handle vi_dh,
                  efch_resource_id_t pd_or_vi_set_id,
                  ef_driver_handle pd_or_vi_set_dh,
                  int index_in_vi_set, int evq_capacity,
                  int rxq_capacity, int txq_capacity,
                  ef_vi* evq, ef_driver_handle evq_dh,
                  int vi_clustered, enum ef_vi_flags vi_flags,
                  struct ef_pd *pd)
{
  struct ef_vi_nic_type nic_type;
  ci_resource_alloc_t ra;
  char *mem_mmap_ptr_orig, *mem_mmap_ptr;
  char *io_mmap_ptr;
  char* ctpio_mmap_ptr;
  char *rx_post_buffer_mmap_ptr;
  ef_vi_state* state;
  int rc;
  const char* s;
  uint32_t* ids;
  void* p;
  int q_label;
  int state_bytes;

  if( txq_capacity < 0 && (s = getenv("EF_VI_TXQ_SIZE")) )
    txq_capacity = atoi(s);
  if( rxq_capacity < 0 && (s = getenv("EF_VI_RXQ_SIZE")) )
    rxq_capacity = atoi(s);

  EF_VI_BUG_ON((evq == NULL) != (evq_capacity != 0));
  EF_VI_BUG_ON(! evq_capacity && ! rxq_capacity && ! txq_capacity);

  if( pd_or_vi_set_dh < 0 )
    return -EINVAL;
  if( (vi_flags & EF_VI_TX_ALT) && (vi_flags & EF_VI_TX_TIMESTAMPS) ) {
    LOGVV(ef_log("%s: ERROR: EF_VI_TX_ALT and EF_VI_TX_TIMESTAMPS not "
                 "supported together", __func__));
    return -EOPNOTSUPP;
  }

  /* Ensure ef_vi_free() only frees what we allocate. */
  io_mmap_ptr = NULL;
  mem_mmap_ptr = mem_mmap_ptr_orig = NULL;
  ctpio_mmap_ptr = NULL;
  rx_post_buffer_mmap_ptr = NULL;

  if( evq == NULL )
    q_label = 0;
  else if( (q_label = evq->vi_qs_n) == EF_VI_MAX_QS )
    return -EBUSY;

  if( evq_capacity < 0 )
    evq_capacity = -1 - ef_vi_evq_clear_stride();
  else if( evq_capacity > 0 )
    evq_capacity += ef_vi_evq_clear_stride();

  if( evq_capacity < 0 && (s = getenv("EF_VI_EVQ_SIZE")) )
    evq_capacity = atoi(s);
  if( evq_capacity < 0 && (vi_flags & EF_VI_RX_PACKED_STREAM) )
    /* At time of writing we're doing this at user-level as well as in
     * driver.  Utimately we want this default to be applied in the driver
     * so we don't have to know this magic number (which may change in
     * future).  For now we also apply it here so that the default will be
     * applied when running against a 201405-u1 driver.  This can be
     * removed once the driver ABI changes.
     */
    evq_capacity = 32768;

  /* Allocate resource and mmap. */
  ef_vi_init_resource_alloc(&ra, EFRM_RESOURCE_VI);
  ra.u.vi_in.pd_or_vi_set_fd = pd_or_vi_set_dh;
  ra.u.vi_in.pd_or_vi_set_rs_id = pd_or_vi_set_id;
  ra.u.vi_in.vi_set_instance = index_in_vi_set;
  ra.u.vi_in.ps_buf_size_kb = (vi_flags & EF_VI_RX_PS_BUF_SIZE_64K) ? 64 : 1024;
  if( evq != NULL ) {
    ra.u.vi_in.evq_fd = evq_dh;
    ra.u.vi_in.evq_rs_id = efch_make_resource_id(evq->vi_resource_id);
  }
  else {
    ra.u.vi_in.evq_fd = -1;
    evq = vi;
  }
  ra.u.vi_in.evq_capacity = evq_capacity;
  ra.u.vi_in.txq_capacity = txq_capacity;
  ra.u.vi_in.rxq_capacity = rxq_capacity;
  ra.u.vi_in.tx_q_tag = q_label;
  ra.u.vi_in.rx_q_tag = q_label;
  ra.u.vi_in.flags = vi_flags_to_efab_flags(vi_flags);
  /* [ra.u.vi_in.ifindex] is unused as we've ensured that [pd_or_vi_set_dh] is
   * valid. */
  rc = ci_resource_alloc(vi_dh, &ra);
  if( rc < 0 ) {
    LOGVV(ef_log("%s: ci_resource_alloc %d", __FUNCTION__, rc));
    goto fail1;
  }
  if ( ra.u.vi_out.nic_flags & EFHW_VI_NIC_CTPIO_ONLY &&
       ra.u.vi_out.txq_capacity )
    vi_flags |= EF_VI_TX_CTPIO;

  evq_capacity = ra.u.vi_out.evq_capacity;
  txq_capacity = ra.u.vi_out.txq_capacity;
  rxq_capacity = ra.u.vi_out.rxq_capacity;

  state_bytes = ef_vi_calc_state_bytes(rxq_capacity, txq_capacity);
  rc = ci_resource_mmap(vi_dh, ra.out_id.index, EFCH_VI_MMAP_STATE,
                        CI_ROUND_UP(state_bytes, CI_PAGE_SIZE), &p);
  if( rc < 0 ) {
    LOGVV(ef_log("%s: ci_resource_mmap (state) %d", __FUNCTION__, rc));
    goto fail1;
  }
  state = (void*)p;

  if( ra.u.vi_out.io_mmap_bytes ) {
    rc = ci_resource_mmap(vi_dh, ra.out_id.index, EFCH_VI_MMAP_IO,
			  ra.u.vi_out.io_mmap_bytes, &p);
    if( rc < 0 ) {
      LOGVV(ef_log("%s: ci_resource_mmap (io) %d", __FUNCTION__, rc));
      goto fail2;
    }
    io_mmap_ptr = (char*) p;
  }

  if( ra.u.vi_out.mem_mmap_bytes ) {
    rc = ci_resource_mmap(vi_dh, ra.out_id.index, EFCH_VI_MMAP_MEM,
			  ra.u.vi_out.mem_mmap_bytes, &p);
    if( rc < 0 ) {
      LOGVV(ef_log("%s: ci_resource_mmap (mem) %d", __FUNCTION__, rc));
      goto fail3;
    }
    mem_mmap_ptr = mem_mmap_ptr_orig = (char*) p;
  }

  if( ra.u.vi_out.rx_post_buffer_mmap_bytes &&
      vi_flags & EF_VI_RX_PHYS_ADDR &&
      ra.u.vi_out.out_flags & EFHW_VI_POST_BUF_SIZE_SET ) {
    rc = ci_resource_mmap(vi_dh, ra.out_id.index, EFCH_VI_MMAP_RX_BUFFER_POST,
                          ra.u.vi_out.rx_post_buffer_mmap_bytes, &p);
    if( rc < 0 ) {
      LOGVV(ef_log("%s: ci_resource_mmap (rx buffer post) %d",
                   __FUNCTION__, rc));
      goto fail4;
    }
    rx_post_buffer_mmap_ptr = p;
  }

  if( vi_flags & EF_VI_TX_CTPIO ) {
    rc = ci_resource_mmap(vi_dh, ra.out_id.index, EFCH_VI_MMAP_CTPIO,
			  CTPIO_MMAP_LEN, &p);
    if( rc < 0 ) {
      LOGVV(ef_log("%s: ci_resource_mmap (ctpio) %d", __FUNCTION__, rc));
      goto fail5;
    }
    ctpio_mmap_ptr = (char*) p;
  }

  rc = ef_vi_arch_from_efhw_arch(ra.u.vi_out.nic_arch);
  EF_VI_BUG_ON(rc < 0);
  nic_type.arch = (unsigned char) rc;
  nic_type.variant = ra.u.vi_out.nic_variant;
  nic_type.revision = ra.u.vi_out.nic_revision;
  nic_type.nic_flags = ra.u.vi_out.nic_flags;

  rc = check_nic_compatibility(vi_flags, nic_type.arch);
  if( rc != 0 )
    goto fail5;

  ids = (void*) (state + 1);

  ef_vi_init(vi, nic_type.arch, nic_type.variant, nic_type.revision,
	     vi_flags, nic_type.nic_flags, state);
  ef_vi_init_out_flags(vi, (ra.u.vi_out.out_flags & EFHW_VI_CLOCK_SYNC_STATUS) ?
                       EF_VI_OUT_CLOCK_SYNC_STATUS : 0);
  ef_vi_init_io(vi, io_mmap_ptr);
  vi->dh = vi_dh;
  vi->vi_resource_id = ra.out_id.index;
  vi->vi_i = ra.u.vi_out.instance;
  ef_vi_init_qs(vi, (void*)mem_mmap_ptr, ids, evq_capacity, rxq_capacity,
                ra.u.vi_out.rx_prefix_len, txq_capacity);

  rc = init_design_parameters(vi);
  if( rc < 0 )
    goto fail5;

  if( vi->efct_rxqs.active_qs && rxq_capacity != 0 ) {
    /* Could also use nic_type.variant instead. */
    if( ra.u.vi_out.nic_arch == EFHW_ARCH_EFCT )
      rc = efct_kbufs_init(vi);
    else if ( ra.u.vi_out.nic_arch == EFHW_ARCH_EF10CT )
      rc = efct_ubufs_init(vi, pd, pd_or_vi_set_dh);
    if( rc ) {
      LOGVV(ef_log("%s: mmap (efct reserve) %d", __FUNCTION__, rc));
      goto fail5;
    }
  }

  if( vi_flags & (EF_VI_RX_TIMESTAMPS | EF_VI_TX_TIMESTAMPS) ) {
    int rx_ts_correction, tx_ts_correction;
    enum ef_timestamp_format ts_format;
    rc = get_ts_correction(vi_dh, ra.out_id.index,
                            &rx_ts_correction, &tx_ts_correction);
    if( rc < 0 )
      goto fail6;
    if( rxq_capacity )
      ef_vi_init_rx_timestamping(vi, rx_ts_correction);
    if( txq_capacity )
      ef_vi_init_tx_timestamping(vi, tx_ts_correction);
    rc = get_ts_format(vi_dh, ra.out_id.index,
                        &ts_format);
    if( rc < 0 )
      goto fail6;
    ef_vi_set_ts_format(vi, ts_format);
  }

  if( need_vi_stats_buf(vi_flags) ) {
    ef_vi_stats* stats = calloc(1, sizeof(ef_vi_stats));
    if( stats == NULL )
      goto fail6;
    ef_vi_set_stats_buf(vi, stats);
  }

  vi->vi_io_mmap_ptr = io_mmap_ptr;
  vi->vi_mem_mmap_ptr = mem_mmap_ptr_orig;
  vi->vi_ctpio_mmap_ptr = ctpio_mmap_ptr;
  vi->vi_rx_post_buffer_mmap_ptr = rx_post_buffer_mmap_ptr;
  vi->vi_io_mmap_bytes = ra.u.vi_out.io_mmap_bytes;
  vi->vi_mem_mmap_bytes = ra.u.vi_out.mem_mmap_bytes;
  vi->vi_rx_post_buffer_mmap_bytes = ra.u.vi_out.rx_post_buffer_mmap_bytes;
  vi->ep_state_bytes = state_bytes;
  if( ra.u.vi_out.out_flags & EFHW_VI_PS_BUF_SIZE_SET )
    vi->vi_ps_buf_size = ra.u.vi_out.ps_buf_size;
  else
    vi->vi_ps_buf_size = 1024 * 1024;
  BUG_ON(vi->vi_ps_buf_size != 64*1024 &&
         vi->vi_ps_buf_size != 1024*1024);
  vi->vi_clustered = vi_clustered;
  vi->vi_is_packed_stream = !! (vi_flags & EF_VI_RX_PACKED_STREAM);
  ef_vi_init_state(vi);
  rc = ef_vi_add_queue(evq, vi);
  BUG_ON(rc != q_label);

  if( vi->vi_flags & EF_VI_TX_CTPIO )
    ef_vi_ctpio_init(vi);
  if( vi->vi_is_packed_stream )
    ef_vi_packed_stream_update_credit(vi);

  return q_label;

 fail6:
  if( vi->efct_rxqs.ops )
    vi->efct_rxqs.ops->cleanup(vi);
 fail5:
  if( ctpio_mmap_ptr != NULL )
    ci_resource_munmap(vi_dh, ctpio_mmap_ptr, CTPIO_MMAP_LEN);
  if( rx_post_buffer_mmap_ptr != NULL )
    ci_resource_munmap(vi_dh, rx_post_buffer_mmap_ptr,
                       ra.u.vi_out.rx_post_buffer_mmap_bytes);
 fail4:
  if( mem_mmap_ptr_orig != NULL )
    ci_resource_munmap(vi_dh, mem_mmap_ptr_orig, ra.u.vi_out.mem_mmap_bytes);
 fail3:
  if( io_mmap_ptr != NULL )
    ci_resource_munmap(vi_dh, io_mmap_ptr, ra.u.vi_out.io_mmap_bytes);
 fail2:
  if( state != NULL )
    ci_resource_munmap(vi_dh, state, state_bytes);
 fail1:
  --evq->vi_qs_n;
  return rc;
}


int ef_vi_alloc_from_pd(ef_vi* vi, ef_driver_handle vi_dh,
			struct ef_pd* pd, ef_driver_handle pd_dh,
			int evq_capacity, int rxq_capacity, int txq_capacity,
			ef_vi* evq_opt, ef_driver_handle evq_dh,
			enum ef_vi_flags flags)
{
  efch_resource_id_t res_id = efch_make_resource_id(pd->pd_resource_id);
  int index_in_vi_set = 0;
  int vi_clustered = 0;

  if( pd->pd_flags & EF_PD_PHYS_MODE )
    flags |= EF_VI_TX_PHYS_ADDR | EF_VI_RX_PHYS_ADDR;
  else
    flags &= ~(EF_VI_TX_PHYS_ADDR | EF_VI_RX_PHYS_ADDR);

  if( pd->pd_cluster_sock != -1 ) {
    pd_dh = pd->pd_cluster_dh;
    res_id = efch_make_resource_id(
                                   pd->pd_cluster_viset_resource_id);
    index_in_vi_set = pd->pd_cluster_viset_index;
    vi_clustered = 1;
  }
  return __ef_vi_alloc(vi, vi_dh, res_id, pd_dh, index_in_vi_set, evq_capacity,
                       rxq_capacity, txq_capacity,
                       evq_opt, evq_dh, vi_clustered, flags, pd);
}


int ef_vi_alloc_from_set(ef_vi* vi, ef_driver_handle vi_dh,
			 ef_vi_set* vi_set, ef_driver_handle vi_set_dh,
			 int index_in_vi_set, int evq_capacity,
			 int rxq_capacity, int txq_capacity,
			 ef_vi* evq_opt, ef_driver_handle evq_dh,
			 enum ef_vi_flags flags)
{
  if( vi_set->vis_pd->pd_flags & EF_PD_PHYS_MODE )
    flags |= EF_VI_TX_PHYS_ADDR | EF_VI_RX_PHYS_ADDR;
  else
    flags &= ~(EF_VI_TX_PHYS_ADDR | EF_VI_RX_PHYS_ADDR);
  return __ef_vi_alloc(vi, vi_dh,
                       efch_make_resource_id(vi_set->vis_res_id),
                       vi_set_dh, index_in_vi_set,
                       evq_capacity, rxq_capacity, txq_capacity,
                       evq_opt, evq_dh, 0, flags, vi_set->vis_pd);
}


int ef_vi_free(ef_vi* ep, ef_driver_handle fd)
{
  int rc;

  if( ep->efct_rxqs.ops )
    ep->efct_rxqs.ops->cleanup(ep);

  if( ep->vi_ctpio_mmap_ptr != NULL ) {
    rc = ci_resource_munmap(fd, ep->vi_ctpio_mmap_ptr, CTPIO_MMAP_LEN);
    if( rc < 0 ) {
      LOGV(ef_log("%s: ci_resource_munmap CTPIO %d", __FUNCTION__, rc));
      return rc;
    }
  }

  if( ep->vi_io_mmap_ptr != NULL ) {
    rc = ci_resource_munmap(fd, ep->vi_io_mmap_ptr, ep->vi_io_mmap_bytes);
    if( rc < 0 ) {
      LOGV(ef_log("%s: ci_resource_munmap %d", __FUNCTION__, rc));
      return rc;
    }
  }

  if( ep->vi_mem_mmap_ptr != NULL ) {
    /* TODO: support variable sized DMAQ and evq */
    rc = ci_resource_munmap(fd, ep->vi_mem_mmap_ptr, ep->vi_mem_mmap_bytes);
    if( rc < 0 ) {
      LOGVV(ef_log("%s: ci_resource_munmap iobuffer %d", __FUNCTION__, rc));
      return rc;
    }
  }

  if( ep->ep_state != NULL ) {
    rc = ci_resource_munmap(fd, ep->ep_state, ep->ep_state_bytes);
    if( rc < 0 ) {
      LOGV(ef_log("%s: ci_resource_munmap %d", __FUNCTION__, rc));
      return rc;
    }
  }

  free(ep->tx_alt_id2hw);
  free(ep->tx_alt_hw2id);
  free(ep->vi_stats);

  EF_VI_DEBUG(memset(ep, 0, sizeof(*ep)));

  LOGVVV(ef_log("%s: DONE", __FUNCTION__));
  return 0;
}


unsigned ef_vi_mtu(ef_vi* vi, ef_driver_handle fd)
{
  ci_resource_op_t op;
  int rc;

  op.op = CI_RSOP_VI_GET_MTU;
  op.id = efch_make_resource_id(vi->vi_resource_id);
  rc = ci_resource_op(fd, &op);
  if( rc < 0 ) {
    LOGV(ef_log("%s: ci_resource_op %d", __FUNCTION__, rc));
    return 0;
  }
  return op.u.vi_get_mtu.out_mtu;
}


int ef_vi_get_mac(ef_vi* vi, ef_driver_handle dh, void* mac_out)
{
  ci_resource_op_t op;
  int rc;

  op.op = CI_RSOP_VI_GET_MAC;
  op.id = efch_make_resource_id(vi->vi_resource_id);
  rc = ci_resource_op(dh, &op);
  if( rc < 0 )
    LOGV(ef_log("%s: ci_resource_op %d", __FUNCTION__, rc));
  memcpy(mac_out, op.u.vi_get_mac.out_mac, 6);
  return rc;
}


int ef_vi_flush(ef_vi* ep, ef_driver_handle fd)
{
  ci_resource_op_t op;
  int rc;

  op.op = CI_RSOP_PT_ENDPOINT_FLUSH;
  op.id = efch_make_resource_id(ep->vi_resource_id);
  rc = ci_resource_op(fd, &op);
  if( rc < 0 ) {
    LOGV(ef_log("ef_vi_flush: ci_resource_op %d", rc));
    return rc;
  }

  return 0;
}


int ef_vi_pace(ef_vi* ep, ef_driver_handle fd, int val)
{
  LOGV(ef_log("ef_vi_pace: not supported"));
  return -EOPNOTSUPP;
}

/* TODO move this to driver code as EFHW_* APIs are not userspace interface */
int ef_vi_arch_from_efhw_arch(int efhw_arch)
{
  switch( efhw_arch ) {
  case EFHW_ARCH_EF10:
    return EF_VI_ARCH_EF10;
  case EFHW_ARCH_EFCT:
  case EFHW_ARCH_EF10CT:
    return EF_VI_ARCH_EFCT;
  case EFHW_ARCH_AF_XDP:
    return EF_VI_ARCH_AF_XDP;
  default:
    return -1;
  }
}

/*! \cidoxg_end */<|MERGE_RESOLUTION|>--- conflicted
+++ resolved
@@ -370,11 +370,7 @@
    * It'd also be possible to enhance the checksum computation to be smarter
    * (e.g. by ignoring comments, etc.).
    */
-<<<<<<< HEAD
-  if( strcmp(EFCH_INTF_VER, "6e6ee9419c8d26fca9bff2b6c30b0596") ) {
-=======
-  if( strcmp(EFCH_INTF_VER, "57ef701e422d1a08065360c21c25f4f0") ) {
->>>>>>> f309dec5
+  if( strcmp(EFCH_INTF_VER, "d50687313c9c084f19224f4e4539d823") ) {
     fprintf(stderr, "ef_vi: ERROR: char interface has changed\n");
     abort();
   }
