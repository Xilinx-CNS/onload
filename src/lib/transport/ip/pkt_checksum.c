/* SPDX-License-Identifier: GPL-2.0 */
/* X-SPDX-Copyright-Text: (c) Copyright 2018-2020 Xilinx, Inc. */
/**************************************************************************\
** <L5_PRIVATE L5_SOURCE>
**   Copyright: (c) Solarflare Communications Inc.
**      Author: mjp
**     Started: 2018/02/22
** Description: Fill in packet checksum fields.
** </L5_PRIVATE>
\**************************************************************************/

#include <etherfabric/checksum.h>
#include "ip_internal.h"
#include "netif_tx.h"

#ifndef IP_OFFMASK
#define IP_OFFMASK 0x1fff
#endif

void oo_pkt_calc_checksums(ci_netif* netif, ci_ip_pkt_fmt* pkt,
                           struct iovec* host_iov)
{
  int af = ci_ethertype2af(oo_tx_ether_type_get(pkt));
  ci_ipx_hdr_t* ipx = oo_ipx_hdr(pkt);
  ci_uint8 protocol = ipx_hdr_protocol(af, ipx);

  /* The packet must contain at least one buffer. */
  ci_assert_ge(pkt->n_buffers, 1);

  /* The IP header must be contained entirely in the first buffer. */
  ci_assert_ge(pkt->buf_len + pkt->pkt_start_off,
               pkt->pkt_eth_payload_off + CI_IPX_HDR_SIZE(af));
  /* N.B.: [buf_len] measures the length of the packet starting from [dma_start
   * + pkt_start_off], but [pkt_eth_payload_off] is relative to [dma_start],
   * without regard to [pkt_start_off].  Furthermore, in practice, if
   * [pkt_start_off] is not zero then it is equal to -4 (!) because VLAN tags
   * cause the start of the packet to come _before_ [dma_start]. */

  if( af == AF_INET )
    ipx->ip4.ip_check_be16 = ef_ip_checksum((struct iphdr*)&ipx->ip4);

  if( protocol == IPPROTO_TCP ) {
    struct tcphdr* tcp = (struct tcphdr*) oo_ipx_data(af, pkt);
    size_t tcp_hlen;
    struct iovec tmp_iov;
    uint8_t* new_base;

    /* The TCP header must be contained entirely in the first buffer. */
    ci_assert_ge(pkt->buf_len + pkt->pkt_start_off,
                 pkt->pkt_eth_payload_off + CI_IPX_HDR_SIZE(af) + sizeof(*tcp));
    tcp_hlen = 4 * tcp->doff;
    ci_assert_ge(pkt->buf_len + pkt->pkt_start_off,
                 pkt->pkt_eth_payload_off + CI_IPX_HDR_SIZE(af) + tcp_hlen);

    tmp_iov = host_iov[0];

    /* Advance the first one past the TCP header. */
    new_base = (uint8_t*) tcp + tcp_hlen;
    host_iov[0].iov_len -= (new_base - (uint8_t*) host_iov[0].iov_base);
    host_iov[0].iov_base = (void*) new_base;

    /* Now we can fill in the checksum. */
    tcp->check = ef_tcp_checksum_ipx(af, ipx, tcp, host_iov, pkt->n_buffers);

    host_iov[0] = tmp_iov;
  }
  else if( protocol == IPPROTO_UDP ) {
    struct udphdr* udp = (struct udphdr*) oo_ipx_data(af, pkt);
    struct iovec tmp_iov;
    uint8_t* new_base;

    /* If the UDP datagram is fragmented, then the UDP checksum has already
     * been computed.
     *
     * Logically this should go before the protocol check, but in practice
     * Onload never fragments TCP, so good to avoid this check for the TCP
     * case.
     */
    if( ci_ipx_is_frag(af, ipx) )
      return;

    /* The UDP header must be contained entirely in the first buffer. */
    ci_assert_ge(pkt->buf_len + pkt->pkt_start_off,
                 pkt->pkt_eth_payload_off + CI_IPX_HDR_SIZE(af) + sizeof(*udp));

    tmp_iov = host_iov[0];

    /* Advance the first one past the UDP header. */
    new_base = (uint8_t*) udp + sizeof(*udp);
    host_iov[0].iov_len -= (new_base - (uint8_t*) host_iov[0].iov_base);
    host_iov[0].iov_base = (void*) new_base;

    /* Now we can fill in the checksum. */
    udp->check = ef_udp_checksum_ipx(af, ipx, udp, host_iov, pkt->n_buffers);

    host_iov[0] = tmp_iov;
  }
  else {
    /* Nothing to do here - checksum already calculated by ci_icmp_send */
<<<<<<< HEAD
    ci_assert_equal(protocol, IPPROTO_ICMP);
=======
    ci_assert((protocol == IPPROTO_ICMP) || (protocol == IPPROTO_ICMPV6));
>>>>>>> 40fa7489
  }
}<|MERGE_RESOLUTION|>--- conflicted
+++ resolved
@@ -97,10 +97,6 @@
   }
   else {
     /* Nothing to do here - checksum already calculated by ci_icmp_send */
-<<<<<<< HEAD
-    ci_assert_equal(protocol, IPPROTO_ICMP);
-=======
     ci_assert((protocol == IPPROTO_ICMP) || (protocol == IPPROTO_ICMPV6));
->>>>>>> 40fa7489
   }
 }