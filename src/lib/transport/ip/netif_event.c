--- conflicted
+++ resolved
@@ -221,33 +221,9 @@
   ci_netif_state_nic_t* nsn = &netif->state->nic[pkt->intf_i];
   ef_vi* vi = ci_netif_vi(netif, pkt->intf_i);
 
-<<<<<<< HEAD
-  /* AF_XDP timestamps are read in ci_netif_poll_evq
-   * TODO: probably move here. we have all necessary data: vi and pkt */
-  if( vi->nic_type.arch == EF_VI_ARCH_AF_XDP ) {
-    struct onload_xdp_rx_meta {
-#define ONLOAD_XDP_RX_META_TSTAMP 0x1
-      uint64_t flags;
-      uint64_t tstamp;
-    } *meta;
-    const uint64_t ns_to_sec = 1000UL * 1000 * 1000;
-
-    meta = ((struct onload_xdp_rx_meta *)(pkt->dma_start + pkt->pkt_start_off)) - 1;
-    if (meta->flags & ONLOAD_XDP_RX_META_TSTAMP) {
-      pkt->hw_stamp.tv_sec = meta->tstamp / ns_to_sec;
-      pkt->hw_stamp.tv_nsec = meta->tstamp % ns_to_sec;
-      pkt->hw_stamp.tv_nsec_frac = 0;
-      pkt->hw_stamp.tv_flags = 0;
-    }
-    return;
-  }
-
   /* We skip timestamping rx_ref packets here as we no longer have a reference
    * to them. Instead, we copy these earlier in get_efct_timestamp. */
   if( ! (nsn->oo_vi_flags & OO_VI_FLAGS_RX_REF) &&
-=======
-  if( (vi->nic_type.arch != EF_VI_ARCH_EFCT) &&
->>>>>>> 240f1040
       (nsn->oo_vi_flags & OO_VI_FLAGS_RX_HW_TS_EN) ) {
     ef_precisetime stamp;
     int rc = ef_vi_receive_get_precise_timestamp(
