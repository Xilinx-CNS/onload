/* SPDX-License-Identifier: GPL-2.0 */
/* X-SPDX-Copyright-Text: (c) Copyright 2005-2020 Xilinx, Inc. */
/**************************************************************************\
** <L5_PRIVATE L5_SOURCE>
**   Copyright: (c) Level 5 Networks Limited.
**      Author: djr
**     Started: 2005/02/08
** Description: Validation and debug ops for netifs.
** </L5_PRIVATE>
\**************************************************************************/

/*! \cidoxg_lib_transport_ip */
#include "ip_internal.h"
#include "uk_intf_ver.h"
#include <onload/version.h>
#include <onload/sleep.h>
#include <onload/netif_dtor.h>
#include <etherfabric/vi.h>
#include <etherfabric/internal/efct_uk_api.h>

#ifdef NDEBUG
# define IS_DEBUG  0
#else
# define IS_DEBUG  1
#endif


#ifdef __KERNEL__
  #define LOG_PRINT(...) logger(log_arg, __VA_ARGS__ )
#else
  #include <ctype.h>
  #define LOG_PRINT(...) ci_log(__VA_ARGS__ )
#endif /* __KERNEL__ */

/**********************************************************************
 * Validation of state.
 */

#ifndef NDEBUG

static void ci_netif_state_assert_valid(ci_netif* ni,
					const char* file, int line)
{
  ci_netif_state* nis = ni->state;
  citp_waitable* w;
  ci_tcp_state* ts;
  int intf_i, n;
  ci_iptime_t last_time;
  oo_pkt_p pp, last_pp;
  oo_sp sockp;

  verify(nis);

  /* check DMAQ overflow queue if non-empty */
  OO_STACK_FOR_EACH_INTF_I(ni, intf_i) {
    oo_pktq* dmaq = &nis->nic[intf_i].dmaq;
    if( OO_PP_NOT_NULL(dmaq->head) ) {
      verify( IS_VALID_PKT_ID(ni, dmaq->head) );
      verify( IS_VALID_PKT_ID(ni, dmaq->tail) );
      verify( OO_PP_IS_NULL(PKT(ni, dmaq->tail)->netif.tx.dmaq_next) );
      n = 0;
      for( last_pp = pp = dmaq->head; OO_PP_NOT_NULL(pp); ) {
        ++n;
        last_pp = pp;
        pp = PKT(ni, pp)->netif.tx.dmaq_next;
      }
      verify(OO_PP_EQ(last_pp, dmaq->tail));
      verify(dmaq->num == n);
    }
    else
      verify(dmaq->num == 0);
  }

  verify(ni->filter_table->table_size_mask > 0u);

  /* Check timeout queue
  **    - contains sockets in the correct (timewait or
  **      CI_TCP_STATE_TIMEOUT_ORPHAN) state,
  **    - is ordered by t_last_sent (time to timeout state ), and that
  **    - the timer is pending if the queue is not empty.
  */
  for( n = 0; n < OO_TIMEOUT_Q_MAX; n++ ) {
    struct oo_p_dllink_state list =
                             oo_p_dllink_ptr(ni, &ni->state->timeout_q[n]);
    struct oo_p_dllink_state l;
    last_time = 0; /* fixme: 0 is a valid time */

    oo_p_dllink_for_each(ni, l, list) {
      ts = TCP_STATE_FROM_LINK(l.l);
      verify(IS_VALID_SOCK_P(ni, S_SP(ts)));
      if( n == OO_TIMEOUT_Q_TIMEWAIT )
        verify( (ts->s.b.state == CI_TCP_TIME_WAIT) );
      else
        verify( ci_tcp_is_timeout_orphan(ts) );
      if (!last_time) last_time = ts->t_last_sent;
      verify( TIME_LE(last_time, ts->t_last_sent) );
      last_time = ts->t_last_sent;
      verify(ci_ip_timer_pending(ni, &nis->timeout_tid));
    }
  }

  { /* Check the allocated endpoint IDs. */
    unsigned id;
    verify(nis->n_ep_bufs <= NI_OPTS(ni).max_ep_bufs);
    for( id = 0; id < nis->n_ep_bufs; ++id ) {
      w = ID_TO_WAITABLE(ni, id);
      verify(w);
      verify(W_ID(w) == id);
    }
  }

  /* Check the stack of free endpoint state buffers. */
  for( sockp = nis->free_eps_head; OO_SP_NOT_NULL(sockp); ) {
    verify(IS_VALID_SOCK_P(ni, sockp));
    w = SP_TO_WAITABLE(ni, sockp);
    verify(w);
    verify(OO_SP_EQ(W_SP(w), sockp));
    verify(w->state == CI_TCP_STATE_FREE);
    sockp = w->wt_next;
  }

  ci_ip_timer_state_assert_valid(ni, file, line);
}


void ci_netif_assert_valid(ci_netif* ni, const char* file, int line)
{
  verify(ni);
#ifndef __KERNEL__	/*??*/
  CI_MAGIC_CHECK(ni, NETIF_MAGIC);
#endif
  ci_netif_state_assert_valid(ni, file, line);
}


void ci_netif_verify_freepkts(ci_netif *ni, const char *file, int line)
{
  ci_ip_pkt_fmt *pkt;
  int c1, c2, i;

  for( c1 = 0, i = 0; i < ni->packets->sets_n; i++ ) {
    verify( OO_PP_NOT_NULL(ni->packets->set[i].free) ==
            (ni->packets->set[i].n_free > 0) );
    verify(ni->packets->set[i].n_free >= 0);
    c1 += ni->packets->set[i].n_free;

    if( ni->packets->set[i].n_free > 0 ) {
      c2 = 1;
      /* can't do PKT_CHK here as that asserts that refcount > 0 */
      pkt = PKT(ni, ni->packets->set[i].free);
      while( OO_PP_NOT_NULL(pkt->next) ) {
        verify(pkt->refcount == 0);
        verify(pkt->n_buffers == 1);
        verify((pkt->flags & ~ CI_PKT_FLAG_NONB_POOL) == 0);
        verify(OO_PP_IS_NULL(pkt->frag_next));

        pkt = PKT(ni, pkt->next);
        ++c2;
      }
      verify(c2 == ni->packets->set[i].n_free);
    }
  }
  verify(c1 == ni->packets->n_free);
}

#endif  /* NDEBUG */


void __ci_assert_valid_pkt(ci_netif* ni, ci_ip_pkt_fmt* pkt,
                           const char* file, int line)
{
  _ci_assert_gt(pkt->refcount, 0, file, line);
  if( pkt->flags & CI_PKT_FLAG_INDIRECT && ! (pkt->flags & CI_PKT_FLAG_RX) ) {
    struct ci_pkt_zc_header* zch = oo_tx_zc_header(pkt);
    struct ci_pkt_zc_payload* zcp;
    int nsegs = 0;
    int paylen = oo_offbuf_ptr(&pkt->buf) - (char*)oo_ether_hdr(pkt);

    _ci_assert_equal(pkt->n_buffers, 1, file, line);
    _ci_assert_equal(pkt->buf_len, paylen, file, line);
    /* We need one less segment because the header takes one */
    _ci_assert_lt(zch->segs, CI_IP_PKT_SEGMENTS_MAX, file, line);
    _ci_assert_le((char*)zch + zch->end, (char*)pkt + CI_CFG_PKT_BUF_SIZE,
                  file, line);
    OO_TX_FOR_EACH_ZC_PAYLOAD(ni, zch, zcp) {
      ++nsegs;
      paylen += zcp->len;
      _ci_assert_le((char*)oo_tx_zc_payload_next(ni, zcp),
                    (char*)zch + zch->end, file, line);
      _ci_assert_le(zcp->is_remote, 1, file, line);
      if( zcp->is_remote )
        _ci_assert_le(zcp->use_remote_cookie, 1, file, line);
      _ci_assert_gt(zcp->len, 0, file, line);
      _ci_assert_le(zcp->len, 0x7fffffff, file, line);
    }
    _ci_assert_equal(pkt->pay_len, paylen, file, line);
    _ci_assert_equal(zch->segs, nsegs, file, line);
    _ci_assert_nequal(nsegs, 0, file, line);
  }
  else {
    _ci_assert_gt(pkt->n_buffers, 0, file, line);
    _ci_assert_le(pkt->n_buffers, CI_IP_PKT_SEGMENTS_MAX, file, line);

    /* For a packet of more than one buffer, the buffers should be
    * linked through frag_next
    */
    _ci_assert_impl((pkt->n_buffers > 1), OO_PP_NOT_NULL(pkt->frag_next),
                    file, line);
    /* For a packet of one buffer, frag_next should be NULL or (in case
    * of UDP datagram larger than IP packet) should point to next IP
    * packet
    */
    _ci_assert_impl((pkt->n_buffers == 1),
                  OO_PP_IS_NULL(pkt->frag_next) || pkt->frag_next == pkt->next,
                  file, line);
    _ci_assert_impl(OO_PP_IS_NULL(pkt->frag_next), pkt->n_buffers == 1,
                    file, line);
  }
}


void ci_assert_valid_pkt(ci_netif* ni, ci_ip_pkt_fmt* pkt,
                         ci_boolean_t ni_locked,
                         const char* file, int line)
{
  _ci_assert(pkt, file, line);
  ASSERT_VALID_PKT_ID(ni, OO_PKT_P(pkt));
  _ci_assert_equal(pkt, __PKT(ni, OO_PKT_P(pkt)), file, line);

  if( ni_locked ) {
    _ci_assert(ci_netif_is_locked(ni), file, line);
    __ci_assert_valid_pkt(ni, pkt, file, line);
  }
}


/**********************************************************************
 * Dumping state.
 */

#if OO_DO_STACK_POLL

void ci_netif_dump_sockets(ci_netif* ni)
{
  ci_netif_dump_sockets_to_logger(ni, ci_log_dump_fn, NULL);
}

void ci_netif_dump_sockets_to_logger(ci_netif* ni, oo_dump_log_fn_t logger,
                                     void *log_arg)
{
  ci_netif_state* ns = ni->state;
  unsigned id;

  for( id = 0; id < ns->n_ep_bufs; ++id ) {
    citp_waitable_obj* wo = ID_TO_WAITABLE_OBJ(ni, id);
    if( wo->waitable.state != CI_TCP_STATE_FREE ) {
      citp_waitable_dump_to_logger(ni, &wo->waitable, "", logger, log_arg);
      logger(log_arg,
             "------------------------------------------------------------");
    }
  }
}

void ci_netif_netstat_sockets_to_logger(ci_netif* ni, oo_dump_log_fn_t logger,
                                        void *log_arg)
{
  ci_netif_state* ns = ni->state;
  unsigned id;

  for( id = 0; id < ns->n_ep_bufs; ++id ) {
    citp_waitable_obj* wo = ID_TO_WAITABLE_OBJ(ni, id);
    if( wo->waitable.state != CI_TCP_STATE_FREE &&
        wo->waitable.state != CI_TCP_CLOSED &&
        CI_TCP_STATE_IS_SOCKET(wo->waitable.state) ) {
      citp_waitable_print_to_logger(ni, &wo->waitable, logger, log_arg);
    }
  }
}

void ci_netif_print_sockets(ci_netif* ni)
{
  ci_netif_netstat_sockets_to_logger(ni, ci_log_dump_fn, NULL);
}


static void ci_netif_dump_pkt_summary(ci_netif* ni, oo_dump_log_fn_t logger,
                                      void* log_arg)
{
  int intf_i, rx_ring = 0, tx_ring = 0, tx_oflow = 0, used, rx_queued, i;
  ci_netif_state* ns = ni->state;

  logger(log_arg, "  pkt_sets: pkt_size=%d set_size=%d max=%d alloc=%d",
         CI_CFG_PKT_BUF_SIZE, PKTS_PER_SET, ni->packets->sets_max,
         ni->packets->sets_n);

  for( i = 0; i < ni->packets->sets_n; i++ ) {
    logger(log_arg, "  pkt_set[%d]: free=%d%s", i, ni->packets->set[i].n_free,
           i == ni->packets->id ? " current" : "");
  }

  rx_ring = 0;
  tx_ring = 0;
  OO_STACK_FOR_EACH_INTF_I(ni, intf_i) {
    ef_vi* pvi = ci_netif_vi(ni, intf_i);
    if( ! pvi->efct_rxqs.active_qs )
      rx_ring += ef_vi_receive_fill_level(pvi);
    tx_ring += ef_vi_transmit_fill_level(pvi);
    tx_oflow += ns->nic[intf_i].dmaq.num;
  }
  used = ni->packets->n_pkts_allocated - ni->packets->n_free - ns->n_async_pkts;
  rx_queued = ns->n_rx_pkts - rx_ring - ns->mem_pressure_pkt_pool_n;

  logger(log_arg, "  pkt_bufs: max=%d alloc=%d free=%d async=%d%s",
         ni->packets->sets_max * PKTS_PER_SET,
         ni->packets->n_pkts_allocated, ni->packets->n_free, ns->n_async_pkts,
         (ns->mem_pressure & OO_MEM_PRESSURE_CRITICAL) ? " CRITICAL":
         (ns->mem_pressure ? " LOW":""));
  logger(log_arg, "  pkt_bufs: rx=%d rx_ring=%d rx_queued=%d pressure_pool=%d",
         ns->n_rx_pkts, rx_ring, rx_queued, ns->mem_pressure_pkt_pool_n);
  logger(log_arg, "  pkt_bufs: tx=%d tx_ring=%d tx_oflow=%d",
         (used - ns->n_rx_pkts - ns->n_looppkts), tx_ring, tx_oflow);
  logger(log_arg, "  pkt_bufs: in_loopback=%d in_sock=%d", ns->n_looppkts,
         used - ns->n_rx_pkts - ns->n_looppkts - tx_ring - tx_oflow);
  logger(log_arg, "  pkt_bufs: rx_reserved=%d", ns->reserved_pktbufs);
}


/* as displaying 16k buffers is not that helpful we try and
   group output into common states */
#define MAX_NO_DIFF_ALLOCS  32

typedef struct {
  int flags;
  /* how many buffers in this state */
  int no_buffers;
} ci_buffer_alloc_info_t;


void ci_netif_pkt_dump_all(ci_netif* ni)
{
  ci_netif_state* ns = ni->state;
  int i, j, n_zero_refs = 0;
  ci_buffer_alloc_info_t * alloc;

  log("%s: id=%d  "CI_DEBUG("uid=%d pid=%d"), __FUNCTION__, NI_ID(ni)
      CI_DEBUG_ARG((int) ns->uuid) CI_DEBUG_ARG((int) ns->pid));

  ci_netif_dump_pkt_summary(ni, ci_log_dump_fn, NULL);

  alloc = CI_ALLOC_ARRAY(ci_buffer_alloc_info_t, MAX_NO_DIFF_ALLOCS);
  if( alloc == NULL ) {
    ci_log("%s: ERROR: could not allocate memory", __FUNCTION__);
    return;
  }
  CI_ZERO_ARRAY(alloc, MAX_NO_DIFF_ALLOCS);

  for( i = 0; i < ni->packets->n_pkts_allocated; i++ ) {
    ci_ip_pkt_fmt* pkt;
    oo_pkt_p pp;
    OO_PP_INIT(ni, pp, i);
    pkt = PKT(ni, pp);
    if( pkt->refcount == 0 ) {
      ++n_zero_refs;
      continue;
    }
    for( j = 0; j < MAX_NO_DIFF_ALLOCS; j++ )
      if( alloc[j].flags == pkt->flags ) {
        alloc[j].no_buffers++;
        break;
      }
      else if( alloc[j].no_buffers == 0 ) {
        alloc[j].flags = pkt->flags;
        alloc[j].no_buffers = 1;
        break;
      }
  }
  for( j = 0; j < MAX_NO_DIFF_ALLOCS; j++ )
    if( alloc[j].no_buffers )
      log("    %3d: 0x%x "CI_PKT_FLAGS_FMT, alloc[j].no_buffers,
          alloc[j].flags, __CI_PKT_FLAGS_PRI_ARG(alloc[j].flags));
  ci_free(alloc);

  log("   n_zero_refs=%d n_freepkts=%d estimated_free_nonb=%d",
      n_zero_refs, ni->packets->id, n_zero_refs - ni->packets->id);

  {
    /* Can't do this race free, but what the heck.  (Actually we could, but
     * we'd have to grab the whole list).
     */
    int no_nonb=0, next;
    ci_ip_pkt_fmt* nonb_pkt;
    oo_pkt_p pp;

    next = ns->nonb_pkt_pool & 0xffffffff;
    while( next != 0xffffffff ) {
      OO_PP_INIT(ni, pp, next);
      nonb_pkt = PKT(ni, pp);
      no_nonb++;
      next = OO_PP_ID(nonb_pkt->next);
    }
    log("   free_nonb=%d nonb_pkt_pool=%"CI_PRIx64, no_nonb, ns->nonb_pkt_pool);
  }
}


static int citp_waitable_force_wake(ci_netif* ni, citp_waitable* sb)
{
  int rc = sb->wake_request != 0;
  log("%s: %d:%d ", __FUNCTION__, NI_ID(ni), W_FMT(sb));
  ci_bit_set(&sb->wake_request, CI_SB_FLAG_WAKE_RX_B);
  ci_bit_set(&sb->wake_request, CI_SB_FLAG_WAKE_TX_B);
  citp_waitable_wake_not_in_poll(ni, sb,CI_SB_FLAG_WAKE_RX|CI_SB_FLAG_WAKE_TX);
  return rc;
}


int ci_netif_force_wake(ci_netif* ni, int everyone)
{
  ci_netif_state* ns = ni->state;
  unsigned id;
  int rc = 0;

  /* ?? todo: could pass in mask to select states to wake */

  for( id = 0; id < ns->n_ep_bufs; ++id ) {
    citp_waitable* w = ID_TO_WAITABLE(ni, id);

    if( w->state != CI_TCP_STATE_FREE ) {
      /* If !everyone, then just those that look like they're sleeping. */
      if( everyone || w->wake_request )
	rc += citp_waitable_force_wake(ni, w);
    }
  }

  return rc;
}


void ci_netif_pkt_dump(ci_netif* ni, ci_ip_pkt_fmt* pkt, int is_recv, int dump)
{
  if( pkt == NULL ) {
    ci_log("%s: ERROR: NULL", __FUNCTION__);
    return;
  }
  ci_log("%s: id=%d flags=%x "CI_PKT_FLAGS_FMT,
         __FUNCTION__, OO_PKT_FMT(pkt), pkt->flags, CI_PKT_FLAGS_PRI_ARG(pkt));

  switch( oo_ip_hdr(pkt)->ip_protocol ) {
  case IPPROTO_TCP:
    ci_tcp_pkt_dump(ni, pkt, is_recv, dump);
    break;
  default:
    log("%s: pkt=%d unsupported ip_protocol=%d",
        __FUNCTION__, OO_PKT_FMT(pkt), (int) oo_ip_hdr(pkt)->ip_protocol);
    break;
  }
}


void ci_netif_pkt_list_dump(ci_netif* ni, oo_pkt_p head, int is_recv, int dump)
{
  ci_ip_pkt_fmt* pkt;
  oo_pkt_p pkt_id;

  for( pkt_id = head; OO_PP_NOT_NULL(pkt_id); pkt_id = pkt->next ) {
    if( ! IS_VALID_PKT_ID(ni, pkt_id) ) {
      log("  invalid pkt_id=%d", OO_PP_FMT(pkt_id));
      break;
    }

    pkt = PKT(ni, pkt_id);
    ci_netif_pkt_dump(ni, pkt, is_recv, dump);
  }
}


void ci_netif_pkt_queue_dump(ci_netif* ni, ci_ip_pkt_queue* q,
			     int is_recv, int dump)
{
  log("%s: head=%d tail=%d n=%d", __FUNCTION__,
      OO_PP_FMT(q->head), OO_PP_FMT(q->tail), q->num);
  ci_netif_pkt_list_dump(ni, q->head, is_recv, dump);
}


void ci_netif_dump_dmaq(ci_netif* ni, int dump)
{
  int intf_i;
  OO_STACK_FOR_EACH_INTF_I(ni, intf_i) {
    ci_netif_state_nic_t* nic = &ni->state->nic[intf_i];
    log("%s: head=%d tail=%d num=%d", __FUNCTION__,
        OO_PP_FMT(nic->dmaq.head), OO_PP_FMT(nic->dmaq.tail), nic->dmaq.num);
    /* Following is bogus, as dmaq uses a different "next" field. */
    /*ci_netif_pkt_list_dump(ni, ni->state->nic[intf_i].dmaq.head, 0, dump);*/
  }
}


void ci_netif_dump_timeoutq(ci_netif* ni)
{
  ci_netif_state* nis = ni->state;
  ci_tcp_state * ts;
  int i;

  if( ci_ip_timer_pending(ni, &nis->timeout_tid) ) {
    int diff = nis->timeout_tid.time - ci_tcp_time_now(ni);
    log("timeout due in %umS",
          ci_ip_time_ticks2ms(ni, diff));
  }
  for( i = 0; i < OO_TIMEOUT_Q_MAX; i++ ) {
    struct oo_p_dllink_state list =
                             oo_p_dllink_ptr(ni, &ni->state->timeout_q[i]);
    struct oo_p_dllink_state l;

    if( i == OO_TIMEOUT_Q_TIMEWAIT )
      log("TIME-WAIT queue");
    else
      log("FIN-WAIT queue");
    oo_p_dllink_for_each(ni, l, list) {
      ts = TCP_STATE_FROM_LINK(l.l);
      if( i == OO_TIMEOUT_Q_TIMEWAIT )
        log("   %d: t=0x%08x", S_FMT(ts), ts->t_last_sent);
      else
        log("   %d: t=0x%08x %s", S_FMT(ts), ts->t_last_sent, state_str(ts));
    }
  }
}


void ci_netif_dump_reap_list(ci_netif* ni, int verbose)
{
  struct oo_p_dllink_state reap_list =
                           oo_p_dllink_ptr(ni, &ni->state->reap_list);
  struct oo_p_dllink_state lnk;
  ci_sock_cmn* s;

  ci_log("%s: stack=%d", __FUNCTION__, NI_ID(ni));
  oo_p_dllink_for_each(ni, lnk, reap_list) {
    s = CI_CONTAINER(ci_sock_cmn, reap_link, lnk.l);
    if( verbose )
      citp_waitable_dump(ni, &s->b, "");
    else
      ci_log("  "NS_FMT, NS_PRI_ARGS(ni, s));
  }
}


void ci_netif_dump_extra(ci_netif* ni)
{
  ci_netif_dump_extra_to_logger(ni, ci_log_dump_fn, NULL);
}


void ci_netif_dump_extra_to_logger(ci_netif* ni, oo_dump_log_fn_t logger,
                                   void* log_arg)
{
  ci_netif_state* ns = ni->state;
  char hp2i[CI_CFG_MAX_HWPORTS * 10];
  char i2hp[CI_CFG_MAX_INTERFACES * 10];
  int i, off;

  for( i = 0, off = 0; i < CI_CFG_MAX_HWPORTS; ++i )
    off += ci_scnprintf(hp2i+off, sizeof(hp2i)-off,
                        "%s%d", i?",":"", (int) ns->hwport_to_intf_i[i]);
  for( i = 0, off = 0; i < CI_CFG_MAX_INTERFACES; ++i )
    off += ci_scnprintf(i2hp+off, sizeof(i2hp)-off,
                        "%s%d", i?",":"", (int) ns->intf_i_to_hwport[i]);

  logger(log_arg, "%s: stack=%d", __FUNCTION__, NI_ID(ni));
  logger(log_arg, "  in_poll=%d post_poll_list_empty=%d poll_did_wake=%d",
         ns->in_poll,
         oo_p_dllink_is_empty(ni, oo_p_dllink_ptr(ni, &ns->post_poll_list)),
         ns->poll_did_wake);
  logger(log_arg, "  rx_defrag_head=%d rx_defrag_tail=%d",
         OO_PP_FMT(ns->rx_defrag_head), OO_PP_FMT(ns->rx_defrag_tail));
  logger(log_arg, "  tx_may_alloc=%d can=%d nonb_pool=%d is_spinner=%d,%d",
         ci_netif_pkt_tx_may_alloc(ni), ci_netif_pkt_tx_can_alloc_now(ni),
         ci_netif_pkt_nonb_pool_not_empty(ni),
         (int) ns->is_spinner, ns->n_spinners);
  logger(log_arg, "  hwport_to_intf_i=%s intf_i_to_hwport=%s", hp2i, i2hp);
  logger(log_arg, "  uk_intf_ver=%s", OO_UK_INTF_VER);
  logger(log_arg, "  deferred count %d/%d", ns->defer_work_count, NI_OPTS(ni).defer_work_limit);
  logger(log_arg, "  numa nodes: creation=%d load=%d",
         ns->creation_numa_node, ns->load_numa_node);
  logger(log_arg, "  numa node masks: packet alloc=%x sock alloc=%x interrupt=%x",
         ns->packet_alloc_numa_nodes, ns->sock_alloc_numa_nodes,
         ns->interrupt_numa_nodes);
}

void ci_netif_config_opts_dump(ci_netif_config_opts* opts,
                               oo_dump_log_fn_t logger, void* log_arg)
{
  static const ci_netif_config_opts defaults = {
    #undef CI_CFG_OPTFILE_VERSION
    #undef CI_CFG_OPT
    #undef CI_CFG_STR_OPT
    #undef CI_CFG_OPTGROUP

    #define CI_CFG_OPTFILE_VERSION(version)
    #define CI_CFG_OPTGROUP(group, category, expertise)
    #define CI_CFG_OPT(env, name, type, doc, bits, group, default, min, max, presentation) \
            default,
    #define CI_CFG_STR_OPT CI_CFG_OPT
    #include <ci/internal/opts_netif_def.h>
  };

  #undef CI_CFG_OPTFILE_VERSION
  #undef CI_CFG_OPT
  #undef CI_CFG_STR_OPT
  #undef CI_CFG_OPTGROUP

  #define ci_uint32_fmt   "%u"
  #define ci_uint16_fmt   "%u"
  #define ci_uint8_fmt    "%u"
  #define ci_int32_fmt    "%d"
  #define ci_int16_fmt    "%d"
  #define ci_int8_fmt     "%d"
  #define ci_iptime_t_fmt "%u"
  #define ci_string256_fmt "\"%s\""

  #define CI_CFG_OPTFILE_VERSION(version)
  #define CI_CFG_OPTGROUP(group, category, expertise)
  #define CI_CFG_OPT(env, name, type, doc, bits, group, default, min, max, presentation) \
    if( strlen(env) != 0 ) {                                            \
      if( opts->name == defaults.name )                                 \
        LOG_PRINT("%30s: " type##_fmt, env, opts->name);                   \
      else                                                              \
        LOG_PRINT("%30s: " type##_fmt " (default: " type##_fmt")", env,    \
               opts->name, defaults.name);                              \
    }

  #define CI_CFG_STR_OPT(env, name, type, doc, bits, group, default, min, max, presentation) \
    if( strlen(env) != 0 ) {                                            \
      if( strcmp(opts->name, defaults.name) == 0 )                                 \
        LOG_PRINT("%30s: " type##_fmt, env, opts->name);                   \
      else                                                              \
        LOG_PRINT("%30s: " type##_fmt " (default: " type##_fmt")", env,    \
               opts->name, defaults.name);                              \
    }


  LOG_PRINT("                        NDEBUG: %d", ! IS_DEBUG);
  #include <ci/internal/opts_netif_def.h>
}


void ci_stack_time_dump(ci_netif* ni, oo_dump_log_fn_t logger, void* log_arg)
{
  ci_ip_timer_state* its = IPTIMER_STATE(ni);
  LOG_PRINT("          sched_ticks: %x", its->sched_ticks);
  LOG_PRINT("ci_ip_time_real_ticks: %x", its->ci_ip_time_real_ticks);
  LOG_PRINT("                  frc: %"CI_PRIx64, its->frc);
  LOG_PRINT("  ci_ip_time_frc2tick: %u", (unsigned) its->ci_ip_time_frc2tick);
  LOG_PRINT("    ci_ip_time_frc2us: %u", (unsigned) its->ci_ip_time_frc2us);
  LOG_PRINT("   ci_ip_time_frc2isn: %u", (unsigned) its->ci_ip_time_frc2isn);
#ifndef __KERNEL__
  LOG_PRINT("   ci_ip_time_tick2ms: %f", (1. * (1ull<<32)) /
            its->ci_ip_time_ms2tick_fxp);
  LOG_PRINT("   ci_ip_time_ms2tick: %f (%" PRIx64 ")",
            its->ci_ip_time_ms2tick_fxp/(1. * (1ull<<32)),
            its->ci_ip_time_ms2tick_fxp);
#endif /* __KERNEL__ */
  LOG_PRINT("                  khz: %u", (unsigned) its->khz);
  LOG_PRINT("time constants for this CPU\n"
            "  rto_initial: %uticks (%ums)\n"
            "  rto_min: %uticks (%ums)\n"
            "  rto_max: %uticks (%ums)\n"
            "  delack: %uticks (%ums)\n"
            "  idle: %uticks (%ums)",
            NI_CONF(ni).tconst_rto_initial, NI_OPTS(ni).rto_initial,
            NI_CONF(ni).tconst_rto_min, NI_OPTS(ni).rto_min,
            NI_CONF(ni).tconst_rto_max, NI_OPTS(ni).rto_max,
            NI_CONF(ni).tconst_delack, CI_TCP_TCONST_DELACK,
            NI_CONF(ni).tconst_idle, CI_TCP_TCONST_IDLE);
  LOG_PRINT("  keepalive_time: %uticks (%ums)\n"
            "  keepalive_intvl: %uticks (%ums)\n"
            "  keepalive_probes: %u\n"
            "  zwin_max: %uticks (%ums)",
            NI_CONF(ni).tconst_keepalive_time, NI_OPTS(ni).keepalive_time,
            NI_CONF(ni).tconst_keepalive_intvl, NI_OPTS(ni).keepalive_intvl,
            NI_OPTS(ni).keepalive_probes,
            NI_CONF(ni).tconst_zwin_max, CI_TCP_TCONST_ZWIN_MAX);
  LOG_PRINT("  paws_idle: %uticks (%ums)",
            NI_CONF(ni).tconst_paws_idle, CI_TCP_TCONST_PAWS_IDLE);
  LOG_PRINT("  PMTU slow discover: %uticks (%ums)\n"
            "  PMTU fast discover: %uticks (%ums)\n"
            "  PMTU recover: %uticks (%ums)",
            NI_CONF(ni).tconst_pmtu_discover_slow, CI_PMTU_TCONST_DISCOVER_SLOW,
            NI_CONF(ni).tconst_pmtu_discover_fast, CI_PMTU_TCONST_DISCOVER_FAST,
            NI_CONF(ni).tconst_pmtu_discover_recover,
            CI_PMTU_TCONST_DISCOVER_RECOVER);
  LOG_PRINT("  Time between ACKs sent as a response to invalid "
            "incoming TCP packets: %uticks (%ums)\n",
            NI_CONF(ni).tconst_invalid_ack_ratelimit,
            NI_OPTS(ni).oow_ack_ratelimit);
  LOG_PRINT("  Instrumentation: %uticks (%ums)",
            NI_CONF(ni).tconst_stats, CI_TCONST_STATS);
}


static void ci_netif_dump_vi(ci_netif* ni, int intf_i, oo_dump_log_fn_t logger,
                             void* log_arg)
{
  ci_netif_state_nic_t* nic = &ni->state->nic[intf_i];
  ef_vi* vi = ci_netif_vi(ni, intf_i);
  int i;

  if( intf_i < 0 || intf_i >= CI_CFG_MAX_INTERFACES ||
      ! efrm_nic_set_read(&ni->nic_set, intf_i) ) {
    logger(log_arg, "%s: stack=%d intf=%d ***BAD***",
           __FUNCTION__, NI_ID(ni), intf_i);
    return;
  }

  logger(log_arg, "%s: stack=%d intf=%d dev=%s hw=%d%c%d", __FUNCTION__,
         NI_ID(ni), intf_i, nic->dev_name, (int) nic->vi_arch,
         nic->vi_variant, (int) nic->vi_revision);
  logger(log_arg, "  vi=%d pd_owner=%d channel=%d tcpdump=%s vi_flags=%x oo_vi_flags=%x",
         ef_vi_instance(vi), nic->pd_owner, (int) nic->vi_channel,
         ni->state->dump_intf[intf_i] == OO_INTF_I_DUMP_ALL ? "all" :
         (ni->state->dump_intf[intf_i] == OO_INTF_I_DUMP_NO_MATCH ?
          "nomatch" : "off"), vi->vi_flags, nic->oo_vi_flags);
  logger(log_arg, "  evq: cap=%d current=%x is_32_evs=%d is_ev=%d",
         ef_eventq_capacity(vi), (unsigned) ef_eventq_current(vi),
         ef_eventq_has_many_events(vi, 32), ef_eventq_has_event(vi));
  logger(log_arg, "  evq: sync_major=%x sync_minor=%x sync_min=%x",
         vi->ep_state->evq.sync_timestamp_major,
         vi->ep_state->evq.sync_timestamp_minor,
         vi->ep_state->evq.sync_timestamp_minimum);
  logger(log_arg, "  evq: sync_synced=%x sync_flags=%x",
         vi->ep_state->evq.sync_timestamp_synchronised,
         vi->ep_state->evq.sync_flags);
  if( vi->efct_rxqs.shm ) {
    for( i = 0; i < vi->efct_rxqs.max_qs; ++i ) {
      const struct efab_efct_rxq_uk_shm_q* q = &vi->efct_rxqs.shm->q[i];
      if( ! q->superbuf_pkts )
        continue;
      logger(log_arg, "  rxq[%d]: hw=%d cfg=%u pkts=%u in=%u out=%u",
             i, q->qid, q->config_generation, q->superbuf_pkts,
             q->rxq.added - q->rxq.removed, q->freeq.added - q->freeq.removed);
      logger(log_arg, "  rxq[%d]: nospc=%u full=%u nobufs=%u skipped=%u",
             i, q->stats.no_rxq_space, q->stats.too_many_owned, q->stats.no_bufs,
             q->stats.skipped_bufs);
    }
  }
  else {
    logger(log_arg, "  rxq: cap=%d lim=%d spc=%d level=%d total_desc=%d",
           ef_vi_receive_capacity(vi), ni->state->rxq_limit,
           ci_netif_rx_vi_space(ni, vi), ef_vi_receive_fill_level(vi),
           vi->ep_state->rxq.removed);
  }
  logger(log_arg, "  txq: cap=%d lim=%d spc=%d level=%d pkts=%d oflow_pkts=%d",
         ef_vi_transmit_capacity(vi), ef_vi_transmit_capacity(vi),
         ef_vi_transmit_space(vi), ef_vi_transmit_fill_level(vi),
         nic->tx_dmaq_insert_seq - nic->tx_dmaq_done_seq - nic->dmaq.num,
         nic->dmaq.num);
  logger(log_arg, "  txq: pio_buf_size=%d tot_pkts=%d bytes=%d",
#if CI_CFG_PIO
         nic->pio_io_len,
#else
         0,
#endif
         nic->tx_dmaq_done_seq, nic->tx_bytes_added - nic->tx_bytes_removed);
  logger(log_arg, "  txq: ts_nsec=%x.%04x",
         vi->ep_state->txq.ts_nsec,
         vi->ep_state->txq.ts_nsec_frac);

#if CI_CFG_TIMESTAMPING
  logger(log_arg, "  clk: %s%s",
         (nic->last_rx_timestamp.tv_flags & OO_TS_FLAG_CLOCK_SET) ? "SET " : "",
         (nic->last_rx_timestamp.tv_flags & OO_TS_FLAG_CLOCK_IN_SYNC) ? "SYNC" : "");
  logger(log_arg, "  last_rx_stamp: %" CI_PRIx64 ":%x.%04x",
         nic->last_rx_timestamp.tv_sec, nic->last_rx_timestamp.tv_nsec,
         nic->last_rx_timestamp.tv_nsec_frac);
#endif
#if CI_CFG_CTPIO
  logger(log_arg, "  ctpio: max_frame_len=%u frame_len_check=%u ct_thresh=%u",
         nic->ctpio_max_frame_len, nic->ctpio_frame_len_check,
         nic->ctpio_ct_threshold);
#endif
  if( nic->nic_error_flags )
    logger(log_arg, "  ERRORS: "CI_NETIF_NIC_ERRORS_FMT,
           CI_NETIF_NIC_ERRORS_PRI_ARG(nic->nic_error_flags));
}

#ifndef __KERNEL__
static void ci_netif_dump_vi_stats_vi(ci_netif* ni, int intf_i,
                                 oo_dump_log_fn_t logger,
                                 void* log_arg)
{
  ef_vi* vi = ci_netif_vi(ni, intf_i);
  const ef_vi_stats_layout* vi_stats_layout;
  int i, rc;
  ef_driver_handle dh = ci_netif_get_driver_handle(ni);
  uint8_t* stats_data;
  ci_netif_state_nic_t* nic = &ni->state->nic[intf_i];

  logger(log_arg, "%s: stack=%d intf=%d dev=%s hw=%d%c%d", __FUNCTION__,
         NI_ID(ni), intf_i, nic->dev_name, (int) nic->vi_arch,
         nic->vi_variant, (int) nic->vi_revision);

  rc = ef_vi_stats_query_layout(vi, &vi_stats_layout);
  if( rc < 0 ) {
    if( rc == -EINVAL )
      logger(log_arg, "  This interface doesn't support per-VI stats");
    else
      logger(log_arg, "  ef_vi_stats_query_layout error (rc=%d)", rc);
    return;
  }

  if( intf_i < 0 || intf_i >= CI_CFG_MAX_INTERFACES ||
      ! efrm_nic_set_read(&ni->nic_set, intf_i) ) {
    logger(log_arg, "  stack=%d intf=%d <interface not mapped to this stack>",
           NI_ID(ni), intf_i);
    return;
  }

  stats_data = malloc(vi_stats_layout->evsl_data_size);
  if( stats_data == NULL ) {
    logger(log_arg, "  per VI-stats unavailable - malloc failed");
    return;
  }

  rc = oo_vi_stats_query(dh, intf_i, stats_data,
                         vi_stats_layout->evsl_data_size, 0);
  if( rc < 0 ) {
    logger(log_arg, "  oo_vi_stats_query error (rc=%d)", rc);
    free(stats_data);
    return;
  }

  for( i = 0; i < vi_stats_layout->evsl_fields_num; ++i ) {
    const ef_vi_stats_field_layout* f = &vi_stats_layout->evsl_fields[i];
    switch( f->evsfl_size ) {
    case sizeof(uint32_t):
      logger(log_arg, " %32s: %10u", f->evsfl_name,
             *(uint32_t*)(stats_data + f->evsfl_offset));
      break;
    default:
      logger(log_arg, " %32s: <format not supported>", f->evsfl_name);
    };
  }

  free(stats_data);
}
#endif


void ci_netif_dump(ci_netif* ni)
{
  ci_netif_dump_to_logger(ni, ci_log_dump_fn, NULL);
}

void ci_netif_dump_vi_stats(ci_netif* ni)
{
#ifndef __KERNEL__
  ci_netif_dump_vi_stats_to_logger(ni, ci_log_dump_fn, NULL);
#endif
}

void ci_netif_dump_to_logger(ci_netif* ni, oo_dump_log_fn_t logger,
                             void* log_arg)
{
  ci_netif_state* ns = ni->state;
#ifdef __KERNEL__
  /* This is too large for the stack in the kernel */
  static ci_ip_timer_state its;
#else
  ci_ip_timer_state its;
#endif
  ci_uint64 tmp;
#ifndef __KERNEL__
  time_t nowt;
  char buff[20];
#endif
  long diff;
  int intf_i;
  int i;

  logger(log_arg, "%s: stack=%d name=%s",
         __FUNCTION__, NI_ID(ni), ni->state->name);
  if(ni->state->cplane_pid != 0) {
    logger(log_arg, "  cplane_pid=%u", ni->state->cplane_pid);
  }
  if(ni->state->netns_id != 0) {
    logger(log_arg, "  namespace=net:[%u]", ni->state->netns_id);
  }
  logger(log_arg, "  %s %s uid=%d pid=%d ns_flags=%x%s%s%s",
         ni->cplane->mib->sku->value, onload_version
      , (int) ns->uuid, (int) ns->pid
      , ns->flags
#if CI_CFG_FD_CACHING
      , (ns->flags & CI_NETIF_FLAG_SOCKCACHE_FORKED)
          ? " SOCKCACHE_FORKED" : ""
#else
      , ""
#endif
      /* In most cases, this flag _is_ set, so text-decode the unusual case. */
      , (~ns->flags & CI_NETIF_FLAG_NO_INIT_NET_CPLANE)
          ? " INIT_NET_CPLANE" : ""
      , (ns->flags & CI_NETIF_FLAG_USE_ALIEN_LADDRS)
          ? " USE_ALIEN_LADDRS" : ""
      );

#if OO_DO_STACK_DTOR
  {
    ci_uint32 n_ep_orphaned;
    n_ep_orphaned = n_ep_orphaned(ni);
    if( n_ep_orphaned != 0 )
      logger(log_arg, "  orphaned sockets %d", n_ep_orphaned);
  }
#endif

#ifdef __KERNEL__
  logger(log_arg, "  creation_time=%u (delta=%usecs)", ns->creation_time_sec,
         (ci_uint32) ktime_get_real_seconds() - ns->creation_time_sec);
#else
  nowt = ns->creation_time_sec;
  strftime(buff, 20, "%Y-%m-%d %H:%M:%S", localtime(&nowt));
  time(&nowt);
  logger(log_arg, "  creation_time=%s (delta=%lusecs)", buff,
         nowt - ns->creation_time_sec);
#endif

  tmp = ni->state->lock.lock;
  logger(log_arg, "  lock=%"CI_PRIx64" "CI_NETIF_LOCK_FMT"  nics=%"CI_PRIx64
<<<<<<< HEAD
         " primed=%x rx_ports=%x tx_ports=%x", tmp, CI_NETIF_LOCK_PRI_ARG(tmp),
         ni->nic_set.nics, ns->evq_primed, ns->rx_hwport_mask,
         ns->tx_hwport_mask);
=======
         " primed=%x deferred=%x", tmp, CI_NETIF_LOCK_PRI_ARG(tmp),
         ni->nic_set.nics, ns->evq_primed, ni->state->evq_prime_deferred);
>>>>>>> 06eae317
#ifdef __KERNEL__
  {
    /* This is useful mostly for orphaned stacks */
    tcp_helper_resource_t* trs = netif2tcp_helper_resource(ni);
    logger(log_arg, "  trusted_lock=0x%x ref "OO_THR_REF_FMT,
           trs->trusted_lock, OO_THR_REF_ARG(trs->ref));
  }
#endif

  logger(log_arg, "  sock_bufs: max=%u n_allocated=%u free=%u",
         NI_OPTS(ni).max_ep_bufs, ns->n_ep_bufs, ns->free_eps_num);
  /* aux buffers number is limited by tcp_synrecv_max*2 */
  logger(log_arg, "  aux_bufs: free=%u",
         ns->n_free_aux_bufs);
  for( i = 0; i < CI_TCP_AUX_TYPE_NUM; i++ ) {
    logger(log_arg, "  aux_bufs[%s]: n=%d max=%d",
           ci_tcp_aux_type2str(i), ns->n_aux_bufs[i], ns->max_aux_bufs[i]);
  }
  ci_netif_dump_pkt_summary(ni, logger, log_arg);

  its = *IPTIMER_STATE(ni);
  ci_ip_time_resync(&its);
  diff = its.ci_ip_time_real_ticks - ci_ip_time_now(ni);
  diff = ci_ip_time_ticks2ms(ni, diff);

  logger(log_arg, "  time: netif=%x poll=%x now=%x (diff=%ld.%03ldsec)%s",
         (unsigned) ci_ip_time_now(ni),
         (unsigned) IPTIMER_STATE(ni)->sched_ticks,
         (unsigned) its.ci_ip_time_real_ticks, diff / 1000, diff % 1000,
         diff > 5000 ? " !! STUCK !!":"");

  if( ns->error_flags )
    logger(log_arg, "  ERRORS: "CI_NETIF_ERRORS_FMT,
           CI_NETIF_ERRORS_PRI_ARG(ns->error_flags));
  {
    ci_uint16 dwi = ni->state->dump_write_i, dri = ni->state->dump_read_i;
    if( dwi != dri )
      logger(log_arg, "  tcpdump: %d/%d packets in queue (wr=%u rd=%u)",
             (int)(ci_uint16) (dwi - dri), CI_CFG_DUMPQUEUE_LEN, dwi, dri);
  }

#if CI_CFG_FD_CACHING
  logger(log_arg, "  active cache: hit=%d avail=%d cache=%s pending=%s",
         ns->stats.activecache_hit,
         *(ci_uint32*)CI_NETIF_PTR(ni, ns->active_cache.avail_stack),
         oo_p_dllink_is_empty(ni, oo_p_dllink_ptr(ni,
                                                  &ns->active_cache.cache))
            ? "EMPTY":"yes",
         oo_p_dllink_is_empty(ni, oo_p_dllink_ptr(ni,
                                                  &ns->active_cache.pending))
            ? "EMPTY":"yes");
  logger(log_arg, "  passive scalable cache: cache=%s pending=%s",
         oo_p_dllink_is_empty(ni, oo_p_dllink_ptr(ni,
                                        &ns->passive_scalable_cache.cache))
            ? "EMPTY":"yes",
         oo_p_dllink_is_empty(ni, oo_p_dllink_ptr(ni,
                                        &ns->passive_scalable_cache.pending))
            ? "EMPTY":"yes");
#endif
#if CI_CFG_EPOLL3
  {
    int i, tmp;
    CI_READY_LIST_EACH(ns->ready_lists_in_use, tmp, i)
      logger(log_arg, "  readylist: id=%d pid=%d ready=%s unready=%s flags=%x", i,
           ns->ready_list_pid[i],
           oo_p_dllink_is_empty(ni, oo_p_dllink_ptr(ni, &ns->ready_lists[i]))
                                                ? "EMPTY":"yes",
           oo_p_dllink_is_empty(ni, oo_p_dllink_ptr(ni, &ns->unready_lists[i]))
                                                ? "EMPTY":"yes",
           ns->ready_list_flags[i]);
  }
#endif
  OO_STACK_FOR_EACH_INTF_I(ni, intf_i)
    ci_netif_dump_vi(ni, intf_i, logger, log_arg);
}
#endif /* OO_DO_STACK_POLL */

#ifndef __KERNEL__
void ci_netif_dump_vi_stats_to_logger(ci_netif* ni, oo_dump_log_fn_t logger,
                                      void* log_arg)
{
  int intf_i;

  logger(log_arg, "%s: stack=%d name=%s", __FUNCTION__, NI_ID(ni),
         ni->state->name);
  logger(log_arg, "  ver=%s", onload_version);

  OO_STACK_FOR_EACH_INTF_I(ni, intf_i)
    ci_netif_dump_vi_stats_vi(ni, intf_i, logger, log_arg);
}
#endif


int ci_netif_bad_hwport(ci_netif* ni, ci_hwport_id_t hwport)
{
  /* Called by ci_hwport_to_intf_i() when it detects a bad [hwport]. */
  static int once;
  if( ! once ) {
    once = 1;
    ci_log(FN_FMT "ERROR: bad hwport=%d", FN_PRI_ARGS(ni), (int) hwport);
    ci_backtrace();
  }
  return 0;  /* we *must* return a valid [intf_i] */
}

/*! \cidoxg_end */<|MERGE_RESOLUTION|>--- conflicted
+++ resolved
@@ -924,14 +924,10 @@
 
   tmp = ni->state->lock.lock;
   logger(log_arg, "  lock=%"CI_PRIx64" "CI_NETIF_LOCK_FMT"  nics=%"CI_PRIx64
-<<<<<<< HEAD
-         " primed=%x rx_ports=%x tx_ports=%x", tmp, CI_NETIF_LOCK_PRI_ARG(tmp),
-         ni->nic_set.nics, ns->evq_primed, ns->rx_hwport_mask,
-         ns->tx_hwport_mask);
-=======
-         " primed=%x deferred=%x", tmp, CI_NETIF_LOCK_PRI_ARG(tmp),
-         ni->nic_set.nics, ns->evq_primed, ni->state->evq_prime_deferred);
->>>>>>> 06eae317
+         " primed=%x deferred=%x rx_ports=%x tx_ports=%x", tmp,
+         CI_NETIF_LOCK_PRI_ARG(tmp), ni->nic_set.nics,
+         ns->evq_primed, ni->state->evq_prime_deferred,
+         ns->rx_hwport_mask, ns->tx_hwport_mask);
 #ifdef __KERNEL__
   {
     /* This is useful mostly for orphaned stacks */
