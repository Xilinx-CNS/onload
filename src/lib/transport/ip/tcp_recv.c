--- conflicted
+++ resolved
@@ -1756,12 +1756,7 @@
       memcpy(&data.remote, p, sizeof(data.remote));
       iov[iovlen].iov_ptr = data.remote.start_ptr + rinf->a->ts->plugin_ddr_base;
       iov[iovlen].iov_len = data.remote.data_len;
-<<<<<<< HEAD
       iov[iovlen].iov_flags = 0;
-      iov[iovlen].buf = ONLOAD_ZC_HANDLE_NONZC;
-      iov[iovlen].rx_memreg_idx = 0;
-=======
->>>>>>> eac72827
       iov[iovlen].addr_space = netif->state->nic[pkt->intf_i].plugin_addr_space;
       out_rc += data.remote.data_len;
 
@@ -1793,7 +1788,6 @@
       ci_assert_le((uintptr_t) iov[iovlen].iov_base + iov[iovlen].iov_len,
                    (uintptr_t) p + sizeof(data.remote));
 
-      iov[iovlen].rx_memreg_idx = 0;
       iov[iovlen].addr_space = EF_ADDRSPACE_LOCAL;
       iov[iovlen].buf = ONLOAD_ZC_HANDLE_NONZC;
 
